"""
Module to test the one-dimensional plotting of NetCDF files
More tests can be found in the manual_integration_tests package
"""
import unittest

import iris
from iris.coords import DimCoord
from iris.cube import Cube
import numpy as np
from nose.tools import eq_

from cis.data_io.gridded_data import make_from_cube
from cis.plotting.plot import Plotter
from cis.plotting.generic_plot import Generic_Plot
from cis.test.utils_for_testing import assert_arrays_equal
from cis.plotting.heatmap import make_color_mesh_cells, Heatmap
from cis.plotting.scatter_plot import Scatter_Plot


class TestPlotting(unittest.TestCase):
    plot_args = {'x_variable': 'longitude',
                 'y_variable': 'latitude',
                 'valrange': {'vmin': 0, 'vmax': 2},
                 'xrange': {'xmin': 0, 'xmax': 360}
                 }

    class TestGenericPlot(Generic_Plot):
        def plot(self):
            pass

    def test_should_raise_io_error_with_invalid_filename(self):
        with self.assertRaises(IOError):
            cube = iris.load_cube("/")
            Plotter([cube], "line", "/")


class TestGenericPlot(unittest.TestCase):

    def setUp(self):
        """
        Create a mock scatter plot object
        """
        from mock import MagicMock

        self.plot = MagicMock(Scatter_Plot)
        self.plot.plot_args = {'x_variable': 'longitude',
                               'y_variable': 'latitude',
                               'valrange': {},
                               'xrange': {'xmin': None, 'xmax': None},
                               'datagroups': {0: {'cmap': None,
                                                  'cmin': None,
                                                  'cmax': None,
                                                  'itemstyle': None,
                                                  'edgecolor': None}},
                               'nasabluemarble': False,
                               'coastlinescolour': None,
                               }
        self.plot.set_x_wrap_start = Scatter_Plot.set_x_wrap_start

    def test_GIVEN_data_range_minus_180_to_180_WHEN_data_is_minus_180_to_180_THEN_returns_0(self):
        from cis.test.util.mock import make_regular_2d_ungridded_data

        data = make_regular_2d_ungridded_data(lat_dim_length=2, lon_dim_length=90, lon_min=-175., lon_max=145.)

        self.plot.packed_data_items = [data]
        self.plot.set_x_wrap_start(self.plot, -180)

        eq_(self.plot.x_wrap_start, -180)

    def test_GIVEN_range_0_to_360_WHEN_data_is_minus_180_to_180_THEN_returns_180(self):
        from cis.test.util.mock import make_regular_2d_ungridded_data

        data = make_regular_2d_ungridded_data(lat_dim_length=2, lon_dim_length=90, lon_min=-175., lon_max=145.)

        self.plot.packed_data_items = [data]
        self.plot.set_x_wrap_start(self.plot, 0)

        eq_(self.plot.x_wrap_start, 0)

    def test_GIVEN_NO_range_WHEN_data_is_minus_180_to_180_THEN_returns_0(self):
        from cis.test.util.mock import make_regular_2d_ungridded_data

        data = make_regular_2d_ungridded_data(lat_dim_length=2, lon_dim_length=90, lon_min=-175., lon_max=145.)

        self.plot.packed_data_items = [data]
        self.plot.set_x_wrap_start(self.plot, None)

        eq_(self.plot.x_wrap_start, -180)

    def test_GIVEN_NO_range_WHEN_data_is_minus_0_to_360_THEN_returns_0(self):
        from cis.test.util.mock import make_regular_2d_ungridded_data

        data = make_regular_2d_ungridded_data(lat_dim_length=2, lon_dim_length=90, lon_min=5, lon_max=345.)

        self.plot.packed_data_items = [data]
        self.plot.set_x_wrap_start(self.plot, None)

        eq_(self.plot.x_wrap_start, 0)

    def test_GIVEN_range_minus_180_to_180_WHEN_data_is_0_to_360_THEN_returns_minus_180(self):
        from cis.test.util.mock import make_regular_2d_ungridded_data

        data = make_regular_2d_ungridded_data(lat_dim_length=2, lon_dim_length=90, lon_min=5., lon_max=345.)

        self.plot.packed_data_items = [data]
        self.plot.set_x_wrap_start(self.plot, -180)

        eq_(self.plot.x_wrap_start, -180)

    def test_GIVEN_range_15_to_45_WHEN_data_is_minus_180_to_180_THEN_returns_180(self):
        from cis.test.util.mock import make_regular_2d_ungridded_data

        data = make_regular_2d_ungridded_data(lat_dim_length=2, lon_dim_length=90, lon_min=-175., lon_max=145.)

        self.plot.packed_data_items = [data]
        self.plot.set_x_wrap_start(self.plot, 15)

        eq_(self.plot.x_wrap_start, 0)

    def test_GIVEN_range_15_to_45_WHEN_data_is_0_to_360_THEN_returns_0(self):
        from cis.test.util.mock import make_regular_2d_ungridded_data

        data = make_regular_2d_ungridded_data(lat_dim_length=2, lon_dim_length=90, lon_min=5., lon_max=345.)

        self.plot.packed_data_items = [data]
        self.plot.set_x_wrap_start(self.plot, 15)

        eq_(self.plot.x_wrap_start, 0)


class TestHeatMap(unittest.TestCase):
    plot_args = {'x_variable': 'longitude',
                 'y_variable': 'latitude',
                 'valrange': {},
                 'xrange': {'xmin': None, 'xmax': None},
                 'datagroups': {0: {'cmap': None,
                                    'cmin': None,
                                    'cmax': None}},
                 'nasabluemarble': False,
                 'coastlinescolour': None
                 }
    kwargs = {}

    def setUp(self):
        import matplotlib.pyplot as plt
        self.fig, self.ax = plt.subplots()

    def test_lat_lon_increasing_no_bounds_over_greenwich(self):
        x = np.array([-0.5, 0.5])
        y = np.array([50.5, 51.5])
        values = np.array([[1, 2], [3, 4]])
        latitude = DimCoord(y, standard_name='latitude', units='degrees')
        longitude = DimCoord(x, standard_name='longitude', units='degrees')
        data = make_from_cube(Cube(values, dim_coords_and_dims=[(latitude, 0), (longitude, 1)]))
        out_x, out_y, out_values = make_color_mesh_cells(data, self.plot_args)
        expected_x = np.array([[-1, 0, 1],
                               [-1, 0, 1],
                               [-1, 0, 1]])
        expected_y = np.array([[50, 50, 50],
                               [51, 51, 51],
                               [52, 52, 52]])
        expected_v = np.array([[1, 2],
                               [3, 4]])
        assert_arrays_equal(out_x, expected_x)
        assert_arrays_equal(out_y, expected_y)
        assert_arrays_equal(out_values, expected_v)

        # Test that a plot doesn't fail.
        map = Heatmap(self.ax, [data], self.plot_args)
        map.plot()

    def test_lat_lon_increasing_no_bounds(self):
        x = np.array([0.5, 1.5])
        y = np.array([50.5, 51.5])
        values = np.array([[1, 2], [3, 4]])
        latitude = DimCoord(y, standard_name='latitude', units='degrees')
        longitude = DimCoord(x, standard_name='longitude', units='degrees')
        data = make_from_cube(Cube(values, dim_coords_and_dims=[(latitude, 0), (longitude, 1)]))
        out_x, out_y, out_values = make_color_mesh_cells(data, self.plot_args)
        expected_x = np.array([[0, 1, 2],
                               [0, 1, 2],
                               [0, 1, 2]])
        expected_y = np.array([[50, 50, 50],
                               [51, 51, 51],
                               [52, 52, 52]])
        expected_v = np.array([[1, 2],
                               [3, 4]])
        assert_arrays_equal(out_x, expected_x)
        assert_arrays_equal(out_y, expected_y)
        assert_arrays_equal(out_values, expected_v)

        # Test that a plot doesn't fail.
        map = Heatmap(self.ax, [data], self.plot_args)
        map.plot()

    def test_lat_lon_decreasing_no_bounds(self):
        x = np.array([0.5, -0.5])
        y = np.array([51.5, 50.5])
        values = np.array([[1, 2], [3, 4]])
        latitude = DimCoord(y, standard_name='latitude', units='degrees')
        longitude = DimCoord(x, standard_name='longitude', units='degrees')
        data = make_from_cube(Cube(values, dim_coords_and_dims=[(latitude, 0), (longitude, 1)]))
        out_x, out_y, out_values = make_color_mesh_cells(data, self.plot_args)
        expected_x = np.array([[1, 0, -1],
                               [1, 0, -1],
                               [1, 0, -1]])
        expected_y = np.array([[52, 52, 52],
                               [51, 51, 51],
                               [50, 50, 50]])
        expected_v = np.array([[1, 2],
                               [3, 4]])
        assert_arrays_equal(out_x, expected_x)
        assert_arrays_equal(out_y, expected_y)
        assert_arrays_equal(out_values, expected_v)

        # Test that a plot doesn't fail.
        map = Heatmap(self.ax, [data], self.plot_args)
        map.plot()

    def test_wide_longitude(self):
        x = np.arange(-174, 186, 10)
        y = np.array([50.5, 51.5])
        values = np.arange(len(y) * len(x)).reshape((len(y), len(x)))
        latitude = DimCoord(y, standard_name='latitude', units='degrees')
        longitude = DimCoord(x, standard_name='longitude', units='degrees')
        data = make_from_cube(Cube(values, dim_coords_and_dims=[(latitude, 0), (longitude, 1)]))
        out_x, out_y, out_values = make_color_mesh_cells(data, self.plot_args)
        x_bounds = np.arange(-179, 190, 10)
        y_bounds = np.array([50, 51, 52])
        expected_x, expected_y = np.meshgrid(x_bounds, y_bounds)
        assert_arrays_equal(out_x, expected_x)
        assert_arrays_equal(out_y, expected_y)

        # Test that a plot doesn't fail.
        map = Heatmap(self.ax, [data], self.plot_args)
        map.plot()

    def test_longitude_0_360(self):
        x = np.arange(10, 370, 20)
        y = np.array([50.5, 51.5])
        values = np.arange(len(y) * len(x)).reshape((len(y), len(x)))
        latitude = DimCoord(y, standard_name='latitude', units='degrees')
        longitude = DimCoord(x, standard_name='longitude', units='degrees')
        data = make_from_cube(Cube(values, dim_coords_and_dims=[(latitude, 0), (longitude, 1)]))
        out_x, out_y, out_values = make_color_mesh_cells(data, self.plot_args)
        x_bounds = np.arange(0, 380, 20)
        y_bounds = np.array([50, 51, 52])
        expected_x, expected_y = np.meshgrid(x_bounds, y_bounds)
        assert_arrays_equal(out_x, expected_x)
        assert_arrays_equal(out_y, expected_y)

        # Test that a plot doesn't fail.
<<<<<<< HEAD
        map = Heatmap(self.ax, [data], self.plot_args)
=======
        map = Heatmap([data], self.plot_args)
        map.plot()

    def test_longitude_0_360_one_degree(self):
        x = np.arange(0.5, 360.5, 1)
        y = np.array([50.5, 51.5])
        values = np.arange(len(y) * len(x)).reshape((len(y), len(x)))
        latitude = DimCoord(y, standard_name='latitude', units='degrees')
        longitude = DimCoord(x, standard_name='longitude', units='degrees')
        data = make_from_cube(Cube(values, dim_coords_and_dims=[(latitude, 0), (longitude, 1)]))
        out_x, out_y, out_values = make_color_mesh_cells(data, self.plot_args)
        x_bounds = np.arange(0, 361, 1)
        y_bounds = np.array([50, 51, 52])
        expected_x, expected_y = np.meshgrid(x_bounds, y_bounds)
        assert_arrays_equal(out_x, expected_x)
        assert_arrays_equal(out_y, expected_y)

        # Test that a plot doesn't fail.
        map = Heatmap([data], self.plot_args)
>>>>>>> d75c7a3b
        map.plot()<|MERGE_RESOLUTION|>--- conflicted
+++ resolved
@@ -251,10 +251,7 @@
         assert_arrays_equal(out_y, expected_y)
 
         # Test that a plot doesn't fail.
-<<<<<<< HEAD
-        map = Heatmap(self.ax, [data], self.plot_args)
-=======
-        map = Heatmap([data], self.plot_args)
+        map = Heatmap(self.ax, [data], self.plot_args)
         map.plot()
 
     def test_longitude_0_360_one_degree(self):
@@ -273,5 +270,4 @@
 
         # Test that a plot doesn't fail.
         map = Heatmap([data], self.plot_args)
->>>>>>> d75c7a3b
         map.plot()