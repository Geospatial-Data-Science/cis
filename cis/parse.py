--- conflicted
+++ resolved
@@ -462,12 +462,8 @@
     :param parser:        The parser used to report errors
     :return: The parsed datagroups as a list of dictionaries
     """
-<<<<<<< HEAD
-    from cis.parse_datetime import parse_datetime, parse_as_number_or_datetime, parse_partial_datetime
-=======
     from cis.parse_datetime import parse_as_number_or_partial_datetime
     from cis.subsetting.subset_limits import SubsetLimits
->>>>>>> 47e91604
 
     # Split into the limits for each dimension.
     split_input = split_outside_brackets(subsetlimits)
@@ -491,7 +487,6 @@
             limit1 = match.group('start')
             limit2 = match.group('end')
 
-<<<<<<< HEAD
             # If the dimension is specified as x, y, z, or t, assume that the dimension is spatial or temporal in the
             # obvious way. Otherwise, parse what is found as a date/time or number.
             if dim_name.lower() == 't' or dim_name.lower() == 'time':
@@ -511,23 +506,9 @@
                         parser.error("Longitude limits should not be more than 360 degrees apart "
                                      "(i.e. for x[A,B] B-A <= 360)")
             else:
-                limits = [parse_as_number_or_datetime(limit1, 'subset range start coordinate', parser),
-                          parse_as_number_or_datetime(limit2, 'subset range start coordinate', parser)]
+                limits = [parse_as_number_or_partial_datetime(limit1, 'subset range start coordinate', parser),
+                          parse_as_number_or_partial_datetime(limit2, 'subset range start coordinate', parser)]
             limit_dict[dim_name] = limits
-=======
-            limit1_parsed = parse_as_number_or_partial_datetime(limit1)
-            limit2_parsed = parse_as_number_or_partial_datetime(limit2)
-
-            if dim_name.lower() == 'x':
-                if not limit1_parsed <= limit2_parsed:
-                    parser.error("Longitude limits must be monotonically increasing (i.e. for x[A,B] A <= B). For "
-                                 "example, x=[90,-90] is invalid but x=[90,270] is valid")
-                if not limit2_parsed - limit1_parsed <= 360:
-                    parser.error("Longitude limits should not be more than 360 degrees apart "
-                                 "(i.e. for x[A,B] B-A <= 360)")
-
-            limit_dict[dim_name] = SubsetLimits(limit1_parsed, limit2_parsed, None)
->>>>>>> 47e91604
     return limit_dict
 
 
