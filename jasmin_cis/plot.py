'''
Class for plotting graphs.
Also contains dictionaries for the valid plot types and formatting options
'''

import matplotlib.pyplot as plt
from data_io.netcdf import unpack_data_object
from mpl_toolkits.basemap import Basemap
import sys

class PlotType(object):
        def __init__(self, maximum_no_of_expected_variables, variable_dimensions, plot_method):
            self.maximum_no_of_expected_variables = maximum_no_of_expected_variables
            self.variable_dimensions = variable_dimensions
            self.plot_method = plot_method

class Plotter(object):
    plot_options = { 'title' : plt.title,
                  'xlabel' : plt.xlabel, 
                  'ylabel' : plt.ylabel,
                  'fontsize' : plt.rcParams.update }
    
    default_plot_types = { 1 : 'line',
                           2 : 'heatmap'}
    
    line_styles = ["solid", "dashed", "dashdot", "dotted"]
    
    def __init__(self, data, plot_type = None, out_filename = None, *args, **kwargs):
        '''
        Constructor for the Plotter
        
        @param data             A list of data objects (either Cubes or UngriddedData)
        @param plot_type        The plot type, as a string
        @param out_filename     The filename to save the plot to
        @param *args            args to be passed into matplotlib
        @param **kwargs         kwargs to be passed into matplotlib
        '''
        self.data = data
        self.plot_type = plot_type
        self.out_filename = out_filename
        self.args = args
        self.kwargs = kwargs
        self.num_of_preexisting_plots = 0
        self.min_data = sys.maxint      # To be used for calculating the colour scheme of a scatter plotter overlayed on a heatmap
        self.max_data = -sys.maxint - 1 # To be used for calculating the colour scheme of a scatter plotter overlayed on a heatmap
        self.plots = [] # A list where all the plots will be stored
        self.plot() # Call main method
    
    def plot_line(self, data_item):
        '''
        Plots a line graph
        Stores the plot in a list to be used for when adding the legend
        
        @param data_item:    A dictionary containing the x coords and data as arrays
        '''
        self.plots.append(plt.plot(data_item["x"], data_item["data"], *self.args, **self.kwargs ))
    
    def plot_heatmap(self, data_item):
        '''
        Plots a heatmap using Basemap
        Stores the min and max values of the data to be used later on for setting the colour scheme of scatter plots
        Stores the plot in a list to be used for when adding the legend
        
        @param data_item:    A dictionary containing the x coords, y coords and data as arrays
        '''
        self.min_data = data_item["data"].min()
        self.max_data = data_item["data"].max()
        self.basemap = Basemap()    
        self.plots.append(self.basemap.pcolormesh(data_item["x"], data_item["y"], data_item["data"], latlon = True, *self.args, **self.kwargs))

    def plot_heatmap_nobasemap(self, data_item):
        '''
        Plots a heatmap without using basemap
        Stores the min and max values of the data to be used later on for setting the colour scheme of scatter plots
        Stores the plot in a list to be used for when adding the legend
        
        @param data_item:    A dictionary containing the x coords, y coords and data as arrays
        '''
        self.min_data = data_item["data"].min()
        self.max_data = data_item["data"].max()
        
        #self.plots.append(plt.pcolormesh(data_item["x"], data_item["y"], data_item["data"], *self.args, **self.kwargs))
        #plt.pcolormesh(data_item["x"][3000:3600,:103], data_item["y"][3000:3600,:103], data_item["data"][3000:3600,:103])
        plt.pcolormesh(data_item["x"], data_item["y"], data_item["data"])
        
    def plot_contour(self, data_item):
        '''
        Plots a contour plot
        Stores the plot in a list to be used for when adding the legend
        
        @param data_item:    A dictionary containing the x coords, y coords and data as arrays
        '''
        self.basemap = Basemap()    
        self.plots.append(self.basemap.contour(data_item["x"], data_item["y"], data_item["data"], latlon = True, *self.args, **self.kwargs))
        
    def plot_contourf(self, data_item):
        '''
        Plots a filled contour
        Stores the plot in a list to be used for when adding the legend
        
        @param data_item:    A dictionary containing the x coords, y coords and data as arrays
        '''
        self.basemap = Basemap()    
        self.plots.append(self.basemap.contourf(data_item["x"], data_item["y"], data_item["data"], latlon = True, *self.args, **self.kwargs))
    
    def plot_scatter(self, data_item):
        '''
        Plots a scatter plot
        Stores the plot in a list to be used for when adding the legend
        
        @param data_item:    A dictionary containing the x coords, y coords and data as arrays
        '''
        from math import pow  
        colour_scheme = self.kwargs.get("color", None)
        minval = None
        maxval = None   
        mark = self.kwargs.pop("marker", "o")
        if data_item["data"] is not None: # i.e. the scatter plot is 3D
            minval = data_item["data"].min()
            maxval = data_item["data"].max()
            if self.min_data != sys.maxint and self.max_data != (-sys.maxint - 1): # If a heatmap has been already plotted
                minval = self.min_data
                maxval = self.max_data
            if colour_scheme is None:
                colour_scheme = data_item["data"]
        if colour_scheme is None:
            colour_scheme = "b" # Default color scheme used by matplotlib
        if "linewidth" in self.kwargs.keys():
            scatter_size = self.kwargs["linewidth"]
        else:
            scatter_size = 20 # Default scatter size
        self.plots.append(plt.scatter(data_item["x"], data_item["y"], c = colour_scheme, vmin = minval, vmax = maxval, marker = mark, s = scatter_size))
    
    def plot_scatteroverlay(self, data_item):
        '''
        Plots a heatmap overlayed with one or more scatter plots
        Stores the plot in a list to be used for when adding the legend
        
        @param data_item:    A dictionary containing the x coords, y coords and data as arrays
        '''
        if self.num_of_preexisting_plots == 0:
            self.kwargs.pop("marker", None)
            self.kwargs["label"] = "_nolegend_"
            self.plot_heatmap(data_item)
            self.kwargs.pop("label")
            plt.colorbar(orientation = Plotter.colour_bar_orientation)
        else:
            self.plot_scatter(data_item)    
        self.num_of_preexisting_plots += 1            

    plot_types = {'line' : PlotType(None, 1, plot_line),
                'scatter' : PlotType(None, 2, plot_scatter), 
                'heatmap' : PlotType(1, 2, plot_heatmap),
                'heatmap_nobasemap' : PlotType(1, 2, plot_heatmap_nobasemap),
                'contour' : PlotType(1, 2, plot_contour),
                'contourf' : PlotType(1, 2, plot_contourf),
                'scatteroverlay' : PlotType(None, 2, plot_scatteroverlay)}
    
    def __set_font_size(self, options):
        if options["fontsize"] is not None:
            options["fontsize"] = { "font.size" : float(options["fontsize"]) }   
        else:
            options.pop("fontsize")
        return options
    
    def __set_x_label(self, options):
        if options["xlabel"] is None and self.plot_type != "heatmap" and self.plot_type != "scatteroverlay":
            for dim in xrange(len(self.data[0].shape)):
                for coord in self.data[0].coords(contains_dimension=dim, dim_coords=True):
                    xlabel = coord.name()
            options["xlabel"] = xlabel.capitalize()
        return options
    
    def __set_y_label(self, options):
        if options["ylabel"] is None and self.plot_type != "heatmap" and self.plot_type != "scatteroverlay":
            if len(self.data) == 1:
                options["ylabel"] = self.data[0].long_name.title()
            else:
                options["ylabel"] = str(self.data[0].units)
        return options
    
    def __create_legend(self, datafiles):
        if len(self.plots) > 1:
            legend_titles = []
            for i, item in enumerate(self.data):
                if datafiles is not None and datafiles[i]["label"]:
                    legend_titles.append(datafiles[i]["label"])
                else:
                    legend_titles.append(" ".join(item.long_name.title().split()[:-1]))
            if self.plot_type == "line":
                legend = plt.legend(legend_titles, loc="best")
            else:                
                handles = self.plots
                if self.plot_type == "scatteroverlay":
                    handles = handles[1:]
                    legend_titles = legend_titles[1:]
                legend = plt.legend(handles, legend_titles, loc="best", scatterpoints = 1, markerscale = 0.5)
            legend.draggable(state = True)
    
    def __draw_coastlines(self):
        axes = []
        for dim in xrange(len(self.data[0].shape)):
            for coord in self.data[0].coords(contains_dimension=dim, dim_coords=True):
                axes.append(coord.name())
        
        if "latitude" in axes and "longitude" in axes:
            self.basemap.drawcoastlines()
                        
    def __format_plot(self, options, datafiles): 
        '''
        Sets the fontsize, xlabel, ylabel, title, legend and color bar
        Tries to assign default value if value not specified
        
        @param data:                    A list of data objects (cubes or ungridded data)
        @param options:                 A dictionary of formatting options constructed using __create_plot_format_options
        @param plot_type:               The plot type (as a string, not a PlotType object)
        @param datafiles:               The list of datafiles from the command line, as a dictionary, containing filename, variable, label etc
        @param colour_bar_orientation:  A string, either 'horizontal' or 'vertical', should have been converted to lowercase by the parser
        '''
        if options is not None:  
            options = self.__set_font_size(options)             
            # If any of the options have not been specified, then use the defaults
            options = self.__set_x_label(options)
            options = self.__set_y_label(options)
        
            if options["xlabel"] == None:
                options["xlabel"] = ""
            if options["ylabel"] == None:
                options["ylabel"] = ""
                
            if not options["title"]:
                options["title"] = ""
                
            if self.plot_type != "line" and not options["title"]:
                    options["title"] = self.data[0].long_name.title()            
            
            for option, value in options.iteritems():
                # Call the method associated with the option        
                self.plot_options[option](value)      
                 
        if self.plot_type == "line" or "scatter" in self.plot_type:
            self.__create_legend(datafiles)
        else:
            plt.colorbar(orientation = Plotter.colour_bar_orientation)
        
        self.__draw_coastlines()
        
    def __set_width_and_height(self):
        '''
        Sets the width and height of the plot
        Uses an aspect ratio of 4:3 if only one of width and height are specified
        '''
        height = self.kwargs.pop("height", None)
        width = self.kwargs.pop("width", None)
        
        if height is not None:
            if width is None:            
                width = height * (4.0 / 3.0)
        elif width is not None:
            height = width * (3.0 / 4.0)
            
        if height is not None and width is not None:
            plt.figure(figsize = (width, height))
    
    def __add_datafile_args_to_kwargs(self, datafile):
        '''
        Add linestyle/marker and color to kwargs just before plotting
        '''
        if self.plot_type == "line" or "scatter" in self.plot_type:
            if datafile["itemstyle"]:
                if self.plot_type == "line":
                    if datafile["itemstyle"] not in Plotter.line_styles:
                        from exceptions import InvalidLineStyleError
                        raise InvalidLineStyleError("'" + datafile["itemstyle"] + "' is not a valid line style, please use one of: " + str(Plotter.line_styles))
                    else:
                        self.kwargs["linestyle"] = datafile["itemstyle"]
                elif "scatter" in self.plot_type:
                    self.kwargs["marker"] = datafile["itemstyle"]
            if datafile["color"]:
                self.kwargs["color"] = datafile["color"]
                        
    def __remove_datafile_args_from_kwargs(self, datafile):
        '''
        Removes linestyle/marker and color from kwargs just after plotting
        '''
        if self.plot_type == "line" or "scatter" in self.plot_type:
            if datafile["itemstyle"]:
                if self.plot_type == "line":
                    self.kwargs.pop("linestyle")
                elif "scatter" in self.plot_type:
                    self.kwargs.pop("marker", None)
            if datafile["color"]:
                self.kwargs.pop("color")
    
    def __do_plot(self):
        '''
        Goes through all the data objects and plots them
        '''
        datafiles = self.kwargs.pop("datafiles", None) 
        for i, item in enumerate(self.data):
            # Temporarily add args to kwargs
            if datafiles is not None:
                self.__add_datafile_args_to_kwargs(datafiles[i])
            item_to_plot = unpack_data_object(item)            
            if self.plot_type == "heatmap":
                names = []
                for dim in xrange(len(item.shape)):
                    for coord in item.coords(contains_dimension=dim, dim_coords=True):
                        names.append(coord.name().lower())
                if "latitude" in names and "longitude" in names:
                    Plotter.plot_types["heatmap"].plot_method(self, item_to_plot)
                else:
                    Plotter.plot_types["heatmap_nobasemap"].plot_method(self, item_to_plot)
            else:              
                Plotter.plot_types[self.plot_type].plot_method(self, item_to_plot)
            # Remove temp args
            if datafiles is not None:
                self.__remove_datafile_args_from_kwargs(datafiles[i])
        return datafiles
    
    def __warn_if_incorrect_colour_type_used(self):
        '''
        A 'color' should only be specified for a line graph, and 'cmap' should be specified for every other plot type
        '''
        import logging
        if self.plot_type != "line": # Remove color if specified for plot where type is not line
            arg = self.kwargs.pop("color", None)
            if arg is not None:
                logging.warn("Cannot specify a line colour for plot type '" + self.plot_type + "', did you mean to use cmap?")
        else:
            arg = self.kwargs.pop("cmap", None)
            if arg is not None:
                logging.warn("Cannot specify a colour map for plot type '" + self.plot_type + "', did you mean to use color?")
    
    def __set_default_plot_type(self, variable_dim):
        '''
        Sets the default plot type based on the number of dimensions of the data
        '''
        from jasmin_cis.exceptions import InvalidPlotTypeError
        try:
            if len(self.data) > 1 and variable_dim == 2:
                self.plot_type = 'scatteroverlay'
            else:
                self.plot_type = self.default_plot_types[variable_dim]
        except KeyError:
            raise InvalidPlotTypeError("There is no valid plot type for this variable - check its dimensions")
    
    def __check_plot_type_is_valid_for_given_variable(self, variable_dim):
        from jasmin_cis.exceptions import InvalidPlotTypeError
        if self.plot_types[self.plot_type].variable_dimensions != variable_dim:
            raise InvalidPlotTypeError("The plot type is not valid for this variable, the dimensions do not match")
    
    def __check_all_data_items_are_of_same_shape(self, variable_dim):
        from jasmin_cis.exceptions import InconsistentDimensionsError
        for item in self.data:
            if len(item.shape) != variable_dim:
                raise InconsistentDimensionsError("Number of dimensions must be consistent across variables")
    
    def __check_number_of_variables_does_not_exceed_maximum(self):
        from jasmin_cis.exceptions import InvalidPlotTypeError
        if self.plot_types[self.plot_type].maximum_no_of_expected_variables is not None:
            if len(self.data) > self.plot_types[self.plot_type].maximum_no_of_expected_variables:
                raise InvalidPlotTypeError("The plot type is not valid for this number of variables")
            # else: There are an unlimited number of variables for this plot type
    
    def __prepare_range(self, axis):
<<<<<<< HEAD
        valrange = self.kwargs.pop(axis + "range", None)

=======
        '''
        If the axis is for the values and the plot type is not a line graph, then adds the min and max value to the kwargs
        otherwise just returns the valrange as a dictionary containing the min and max value
        
        @param axis    The axis to prepare the range for
        '''
        valrange = self.kwargs.pop(axis + "range", None)     
>>>>>>> 3b342bb7
        if axis == "val" and self.plot_type != "line" and valrange is not None:
            try:       
                self.kwargs["vmin"] = valrange.pop("vmin")
            except KeyError:
                pass
            
            try:       
                self.kwargs["vmax"] = valrange.pop("vmax")
            except KeyError:
                pass
            if valrange == {}:
                valrange = None
        return valrange
    
    def __output_to_file_or_screen(self, out_filename = None):
        '''
        Outputs to screen unless a filename is given
        
        @param out_filename    The filename of the file to save to
        '''
        if out_filename is None:
            plt.show()
        else:
            plt.savefig(out_filename) # Will overwrite if file already exists
    
    def __remove_unassigned_arguments(self):
        '''
        Removes arguments from the kwargs if they are equal to None
        '''
        for key in self.kwargs.keys():
            if self.kwargs[key] is None:
                self.kwargs.pop(key)
    
    def __create_plot_format_options(self):
        '''
        @return A dictionary containing the kwargs where the key is contained in the plot_options dictionary
        '''
        options = {}
        for key in self.plot_options.keys():
            options[key] = self.kwargs.pop(key, None)
        
        return options
    
    def __apply_axis_limits(self, valrange, axis):
        '''
        @param valrange    A dictionary containing xmin, xmax or ymin, ymax
        @param axis        The axis to apply the limits to
        '''
        if valrange is not None:
            if axis == "x":
                plt.xlim(**valrange)
            elif axis == "y":
                plt.ylim(**valrange)
    
    def __validate_data(self, variable_dim):
        '''
        Used to validate the data before plotting
        
        @param variable_dim:    The number of dimensions of the data being plotted
        '''
        self.__check_all_data_items_are_of_same_shape(variable_dim)
        self.__check_plot_type_is_valid_for_given_variable(variable_dim)
        self.__warn_if_incorrect_colour_type_used()
        self.__check_number_of_variables_does_not_exceed_maximum()
    
    def plot(self):
        '''
        The main plotting method
        '''
        self.kwargs["linewidth"] = self.kwargs.pop("itemwidth", None)        
        self.__remove_unassigned_arguments()   
           
        variable_dim = len(self.data[0].shape) # The first data object is arbitrarily chosen as all data objects should be of the same shape anyway
        
        if self.plot_type is None:
            self.__set_default_plot_type(variable_dim)
        
        self.__validate_data(variable_dim)
        
        plot_format_options = self.__create_plot_format_options()
        self.__prepare_range("val")
        x_range = self.__prepare_range("x")  
        y_range = self.__prepare_range("y")
        self.__set_width_and_height()  
        Plotter.colour_bar_orientation = self.kwargs.pop("cbarorient", "horizontal")  
        datafiles = self.__do_plot()  
        self.__apply_axis_limits(x_range, "x")
        self.__apply_axis_limits(y_range, "y")
            
        self.__format_plot(plot_format_options, datafiles) 
        
        self.__output_to_file_or_screen()        <|MERGE_RESOLUTION|>--- conflicted
+++ resolved
@@ -81,6 +81,13 @@
         
         #self.plots.append(plt.pcolormesh(data_item["x"], data_item["y"], data_item["data"], *self.args, **self.kwargs))
         #plt.pcolormesh(data_item["x"][3000:3600,:103], data_item["y"][3000:3600,:103], data_item["data"][3000:3600,:103])
+
+
+        print data_item["x"].shape
+        print data_item["y"].shape
+        print data_item["data"].shape
+
+
         plt.pcolormesh(data_item["x"], data_item["y"], data_item["data"])
         
     def plot_contour(self, data_item):
@@ -360,14 +367,9 @@
         from jasmin_cis.exceptions import InvalidPlotTypeError
         if self.plot_types[self.plot_type].maximum_no_of_expected_variables is not None:
             if len(self.data) > self.plot_types[self.plot_type].maximum_no_of_expected_variables:
-                raise InvalidPlotTypeError("The plot type is not valid for this number of variables")
-            # else: There are an unlimited number of variables for this plot type
+                raise InvalidPlotTypeError("The plot type is not valid for this number of variables") # else: There are an unlimited number of variables for this plot type
     
     def __prepare_range(self, axis):
-<<<<<<< HEAD
-        valrange = self.kwargs.pop(axis + "range", None)
-
-=======
         '''
         If the axis is for the values and the plot type is not a line graph, then adds the min and max value to the kwargs
         otherwise just returns the valrange as a dictionary containing the min and max value
@@ -375,7 +377,6 @@
         @param axis    The axis to prepare the range for
         '''
         valrange = self.kwargs.pop(axis + "range", None)     
->>>>>>> 3b342bb7
         if axis == "val" and self.plot_type != "line" and valrange is not None:
             try:       
                 self.kwargs["vmin"] = valrange.pop("vmin")
