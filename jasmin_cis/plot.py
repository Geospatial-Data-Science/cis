'''
Module for plotting graphs.
Also contains dictionaries for the valid plot types and formatting options
'''

import matplotlib.pyplot as plt
from data_io.read_gridded import unpack_cube

plot_options = { 'title' : plt.title,
              'xlabel' : plt.xlabel, 
              'ylabel' : plt.ylabel,
              'fontsize' : plt.rcParams.update } 

def plot_line(data, *args, **kwargs):
    plt.plot(data["x"], data["data"], *args, **kwargs )

def plot_heatmap(data, *args, **kwargs):
    from mpl_toolkits.basemap import Basemap
    basemap = Basemap()    
    basemap.pcolormesh(data["x"], data["y"], data["data"], latlon = True, *args, **kwargs)
    basemap.drawcoastlines()   
    
def plot_contour(data, *args, **kwargs):
    from mpl_toolkits.basemap import Basemap
    basemap = Basemap()    
    basemap.contour(data["x"], data["y"], data["data"], latlon = True, *args, **kwargs)
    basemap.drawcoastlines()    
    
def plot_contourf(data, *args, **kwargs):
    from mpl_toolkits.basemap import Basemap
    basemap = Basemap()    
    basemap.contourf(data["x"], data["y"], data["data"], latlon = True, *args, **kwargs)
    basemap.drawcoastlines()  

class plot_type(object):
    def __init__(self, maximum_no_of_expected_variables, variable_dimensions, plot_method):
        self.maximum_no_of_expected_variables = maximum_no_of_expected_variables
        self.variable_dimensions = variable_dimensions
        self.plot_method = plot_method
        
plot_types = {'line' : plot_type(None, 1, plot_line),
<<<<<<< HEAD
                #'scatter' : plot_type(MAXIMUM_NUMBER_OF_VARIABLES, 2, qplt.points), 
=======
                #'scatter' : plot_type(None, 2, qplt.points), 
>>>>>>> 8b266e07
                'heatmap' : plot_type(1, 2, plot_heatmap),
                'contour' : plot_type(1, 2, plot_contour),
                'contourf' : plot_type(1, 2, plot_contourf)}

default_plot_types = { 1 : 'line',
                       2 : 'heatmap'}

def format_plot(data, options, plot_type, datafiles): 
    '''
    Sets the fontsize, xlabel, ylabel, title, legend and coastlines where appropriate.
    Tries to assign default value if value not specified
    '''   
    if options["fontsize"] is not None:
        options["fontsize"] = { "font.size" : float(options["fontsize"]) }   
    else:
        options.pop("fontsize")      
    
    # If any of the options have not been specified, then use the defaults
    if plot_type == "line":
        if options["xlabel"] is None:
            for dim in xrange(len(data[0].shape)):
                for coord in data[0].coords(contains_dimension=dim, dim_coords=True):
                    xlabel = coord.name()
            options["xlabel"] = xlabel.capitalize()
        if options["ylabel"] is None:
            if len(data) == 1:
                options["ylabel"] = data[0].long_name.title()
            else:
                options["ylabel"] = str(data[0].units)
    else:
        options["xlabel"] = ""
        options["ylabel"] = ""
    
    legend_titles = []
    for i, item in enumerate(data):
        if datafiles is not None and datafiles[i]["label"]:
            legend_titles.append(datafiles[i]["label"])
        else:
            legend_titles.append(" ".join(item.long_name.title().split()[:-1]))
        
    if not options["title"]:
        options["title"] = ""
        
    if plot_type != "line":
        if not options["title"]:
            options["title"] = data[0].long_name.title()            
    
    for option, value in options.iteritems():        
        plot_options[option](value)       
    
    if plot_type == "line":
        plt.legend(legend_titles, loc="best")

def set_width_and_height(kwargs):
    '''
    Sets the width and height of the plot
    Uses an aspect ratio of 4:3 if only one of width and height are specified
    '''
    height = kwargs.pop("height", None)
    width = kwargs.pop("width", None)
    
    if height is not None:
        if width is None:            
            width = height * (4.0 / 3.0)
    elif width is not None:
        height = width * (3.0 / 4.0)
        
    if height is not None and width is not None:
        plt.figure(figsize = (width, height))
        
    return kwargs

def plot(data, plot_type = None, out_filename = None, *args, **kwargs):
    '''
    Note: Data must be a list
    This method needs commenting
    '''
    import jasmin_cis.exceptions as ex
    import logging
    
    kwargs = set_width_and_height(kwargs)    
    
    variable_dim = len(data[0].shape)
    
    for key in kwargs.keys():
        if kwargs[key] is None:
            kwargs.pop(key)
    
    options = {}
    for key in plot_options.keys():
        options[key] = kwargs.pop(key, None)
            
    num_variables = len(data)
    
    for item in data:
        if len(item.shape) != variable_dim:
            raise ex.InconsistentDimensionsError("Number of dimensions must be consistent across variables")
        
    if plot_type is None:
        try:
            plot_type = default_plot_types[variable_dim]
        except KeyError:
            raise ex.InvalidPlotTypeError("There is no valid plot type for this variable - check its dimensions")
    elif plot_types[plot_type].variable_dimensions != variable_dim:
        raise ex.InvalidPlotTypeError("The plot type is not valid for this variable, the dimensions do not match")
    
    if plot_type != "line":
        # Remove color if specified for plot where type is not line    
        arg = kwargs.pop("color", None)        
        if arg is not None:
            logging.warn("Cannot specify a line colour for plot type '" + plot_type + "', did you mean to use cmap?")
    else:
        arg = kwargs.pop("cmap", None)
        if arg is not None:
            logging.warn("Cannot specify a colour map for plot type '" + plot_type + "', did you mean to use color?")
    

    if plot_types[plot_type].maximum_no_of_expected_variables is not None:
        if num_variables > plot_types[plot_type].maximum_no_of_expected_variables:
            raise ex.InvalidPlotTypeError("The plot type is not valid for this number of variables")
    # else: There are an unlimited number of variables for this plot type
    
    valrange = kwargs.pop("valrange", None)
    
    if plot_type != "line" and valrange is not None:
        try:
            kwargs["vmin"] = valrange.pop("ymin")
        except KeyError:
            pass
        
        try:
            kwargs["vmax"] = valrange.pop("ymax")
        except KeyError:
            pass
    
    datafiles = kwargs.pop("datafiles", None)    
        
    for i, item in enumerate(data):
        # Temporarily add args to kwargs
        if plot_type == "line" and datafiles is not None:
            if datafiles[i]["linestyle"]:
                kwargs["linestyle"] = datafiles[i]["linestyle"]
            if datafiles[i]["color"]:
                kwargs["color"] = datafiles[i]["color"]
        item_to_plot = unpack_cube(item)        
        plot_types[plot_type].plot_method(item_to_plot, *args, **kwargs)
        
        # Remove temp args
        if plot_type == "line" and datafiles is not None:
            if datafiles[i]["linestyle"]:
                kwargs.pop("linestyle")
            if datafiles[i]["color"]:
                kwargs.pop("color")
    
    if plot_type == "line" and valrange is not None:
        plt.ylim(**valrange)
        
    if options is not None:
        format_plot(data, options, plot_type, datafiles)
 
    if out_filename is None:
        plt.show()  
    else:
        plt.savefig(out_filename) # Will overwrite if file already exists        <|MERGE_RESOLUTION|>--- conflicted
+++ resolved
@@ -39,11 +39,7 @@
         self.plot_method = plot_method
         
 plot_types = {'line' : plot_type(None, 1, plot_line),
-<<<<<<< HEAD
-                #'scatter' : plot_type(MAXIMUM_NUMBER_OF_VARIABLES, 2, qplt.points), 
-=======
                 #'scatter' : plot_type(None, 2, qplt.points), 
->>>>>>> 8b266e07
                 'heatmap' : plot_type(1, 2, plot_heatmap),
                 'contour' : plot_type(1, 2, plot_contour),
                 'contourf' : plot_type(1, 2, plot_contourf)}
