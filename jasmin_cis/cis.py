--- conflicted
+++ resolved
@@ -69,7 +69,15 @@
     plot_type = main_arguments.pop("type")
     output = main_arguments.pop("output")
 
-<<<<<<< HEAD
+    # overwrites which variable to used for the x and y axis
+    # ignore unknown variables
+    if main_arguments['xaxis'] and main_arguments['yaxis'] is not None:
+        var_axis_dict = {main_arguments.pop("xaxis").lower():'X',main_arguments.pop("yaxis").lower():'Y'}
+        for d in data:
+            for coord in d.coords():
+                coord.axis = var_axis_dict[coord.standard_name.lower()] if var_axis_dict.has_key(coord.standard_name.lower()) else ''
+
+
     plot_args = {"datagroups" : main_arguments.pop("datagroups", None),
                  "nocolourbar" : main_arguments.pop("nocolourbar", False),
                  "logx" : main_arguments.pop("logx", False),
@@ -84,15 +92,6 @@
                  "title" : main_arguments.pop("title", None),
                  "fontsize" : main_arguments.pop("fontsize", None),
                  "itemwidth" : main_arguments.pop("itemwidth", 1)}
-=======
-    # overwrites which variable to used for the x and y axis
-    # ignore unknown variables
-    if main_arguments['xaxis'] and main_arguments['yaxis'] is not None:
-        var_axis_dict = {main_arguments.pop("xaxis").lower():'X',main_arguments.pop("yaxis").lower():'Y'}
-        for d in data:
-            for coord in d.coords():
-                coord.axis = var_axis_dict[coord.standard_name.lower()] if var_axis_dict.has_key(coord.standard_name.lower()) else ''
->>>>>>> bc529719
 
     try:
         Plotter(data, plot_args, plot_type, output, **main_arguments)
