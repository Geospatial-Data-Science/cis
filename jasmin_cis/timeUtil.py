--- conflicted
+++ resolved
@@ -3,41 +3,20 @@
 """
 import numpy as np
 
-<<<<<<< HEAD
-def convert_tai_to_obj_array(tai_time_array,refDate):
-    converted_time = np.zeros(tai_time_array.shape, dtype='O')
-    for i,t in np.ndenumerate(tai_time_array):
-        converted_time[i] = convert_tai_to_obj(int(t),refDate)
-    return converted_time
-=======
 
 def convert_tai_to_obj_array(tai_time_array,ref):
     return convert_masked_array_type(tai_time_array, 'O', convert_tai_to_obj)
 
->>>>>>> 59afa826
 
-def convert_tai_to_obj(tai_time, refDate):
+def convert_tai_to_obj(tai_time, ref):
     from datetime import timedelta
-    return timedelta(seconds=tai_time) + refDate
+    return timedelta(seconds=tai_time) + ref
 
-<<<<<<< HEAD
-def convert_julian_date_to_obj_array(julian_time_array, calender):
-=======
 
 def convert_julian_date_to_obj_array(julian_time_array, calander='julian'):
->>>>>>> 59afa826
     from iris.unit import julian_day2date
     return convert_masked_array_type(julian_time_array, 'O', julian_day2date, calander=calander)
 
-<<<<<<< HEAD
-    converted_time = np.ma.array(np.zeros(julian_time_array.shape, dtype='O'),
-                                 mask=julian_time_array.mask)
-    for i, t in np.ndenumerate(julian_time_array):
-        if not julian_time_array.mask[i]:
-            converted_time[i] = julian_day2date(t, calender)
-    return converted_time
-=======
->>>>>>> 59afa826
 
 def convert_obj_to_julian_date_array(time_array):
     from iris.unit import date2julian_day
