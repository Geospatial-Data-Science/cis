--- conflicted
+++ resolved
@@ -9,14 +9,9 @@
         converted_time[i] = convert_tai_to_obj(int(t),refDate)
     return converted_time
 
-<<<<<<< HEAD
 def convert_tai_to_obj(tai_time, refDate):
+    from datetime import timedelta
     return timedelta(seconds=tai_time) + refDate
-=======
-def convert_tai_to_obj(tai_time, ref):
-    from datetime import timedelta
-    return timedelta(seconds=tai_time) + ref
->>>>>>> 5b64ddbf
 
 def convert_julian_date_to_obj_array(julian_time_array, calander):
     from iris.unit import julian_day2date
