--- conflicted
+++ resolved
@@ -33,13 +33,7 @@
                 self.scatter_type = "2D"
                 y_coords = unpacked_data_item["data"]
 
-<<<<<<< HEAD
-            self.mplkwargs.pop("latlon", None)
-            self.plots.append(self.plot_method.scatter(x_coords, y_coords, c = colour_scheme, s = scatter_size, edgecolors = "none", *self.mplargs, **self.mplkwargs))
-
-=======
             self.plots.append(self.plot_method.scatter(x_coords, y_coords, s = scatter_size, edgecolors = "none", *self.mplargs, **self.mplkwargs))
->>>>>>> 49aeefc7
 
     def calculate_axis_limits(self, axis):
         valrange = {}
