import matplotlib.pyplot as plt
from mpl_toolkits.basemap import Basemap

class Generic_Plot(object):
    DEFAULT_NUMBER_OF_COLOUR_BAR_STEPS = 5

    def __init__(self, packed_data_items, plot_args, calculate_min_and_max_values = True, *mplargs, **mplkwargs):
        '''
        Constructor for Generic_Plot.
        Note: This also calls the plot method
        @param packed_data_items: A list of packed (i.e. Iris cubes or Ungridded data objects) data items
        @param plot_args: A dictionary of plot args that was created by plot.py
        @param mplargs: Any arguments to be passed directly into matplotlib
        @param mplkwargs: Any keyword arguments to be passed directly into matplotlib
        '''
        from jasmin_cis.utils import unpack_data_object
        self.mplargs = mplargs
        self.mplkwargs = mplkwargs

        if plot_args.get("logv", False):
            from matplotlib.colors import LogNorm
            self.mplkwargs["norm"] = LogNorm()

        self.plot_args = plot_args
        if self.plot_args["valrange"] is None: self.plot_args["valrange"] = {}
        self.packed_data_items = packed_data_items
        self.unpacked_data_items = [unpack_data_object(packed_data_item) for packed_data_item in self.packed_data_items]
        if calculate_min_and_max_values: self.calculate_min_and_max_values()

        self.matplotlib = plt

        if self.is_map():
            self.basemap = Basemap(lon_0=(self.unpacked_data_items[0])["x"].max()-180.0)
            self.plot_method = self.basemap
        else:
            self.plot_method = self.matplotlib

        self.set_width_and_height()
        
        self.plot()

    def plot(self):
        '''
        The method that will do the plotting. To be implemented by each subclass of Generic_Plot.
        '''
        raise NotImplementedError()

    def format_plot(self):
        '''
        The method that will format the plot. To be implemented by each subclass of Generic_Plot.
        '''
        raise NotImplementedError()

    def format_time_axis(self):
        from jasmin_cis.time_util import cis_standard_time_unit

        coords = self.packed_data_items[0].coords(axis='X')
        if len(coords) == 0:
            coords = self.packed_data_items[0].coords(axis='T')

        if len(coords) == 1:
            if coords[0].units == str(cis_standard_time_unit):
                self.set_x_axis_as_time()

    def set_default_axis_label(self, axis):
        '''
        The method that will set the default axis label. To be implemented by each subclass of Generic_Plot.
        @param axis: The axis of which to set the default label for. Either "x" or "y".
        '''
        raise NotImplementedError()

    def create_legend(self):
        '''
        Creates a draggable legend in the "best" location for the plot.
        Works out legend labels unless explicitly given to the parser in the datagroups argument.
        '''
        legend_titles = []
        datagroups = self.plot_args["datagroups"]
        for i, item in enumerate(self.packed_data_items):
            if datagroups is not None and datagroups[i]["label"]:
                legend_titles.append(datagroups[i]["label"])
            else:
                legend_titles.append(item.long_name)
        legend = self.matplotlib.legend(legend_titles, loc="best")
        legend.draggable(state = True)

    def set_default_axis_label_for_comparative_plot(self, axis):
        '''
        Sets the default axis label for a comparative plot, e.g. a comparative scatter or a 3d histogram
        @param axis: The axis to set the default label for
        '''
        axis = axis.lower()
        axislabel = axis + "label"
        if axis == 'x':
            item_index = 0
        elif axis == 'y':
            item_index = 1

        if self.plot_args[axislabel] is None:
            units = self.packed_data_items[item_index].units
            name = self.packed_data_items[item_index].name()
            self.plot_args[axislabel] = name + self.format_units(units)

    def set_width_and_height(self):
        '''
        Sets the width and height of the plot
        Uses an aspect ratio of 4:3 if only one of width and height are specified
        '''
        height = self.mplkwargs.pop("height", None)
        width = self.mplkwargs.pop("width", None)

        if height is not None:
            if width is None:
                width = height * (4.0 / 3.0)
        elif width is not None:
            height = width * (3.0 / 4.0)

        if height is not None and width is not None:
            self.matplotlib.figure(figsize = (width, height))

    def calculate_min_and_max_values_of_array_including_case_of_log(self, axis, array):
        '''
        Calculates the min and max values of a given array.
        If a log scale is being used on the given axis, only positive values are taken into account
        @param axis: The axis to check if a log scale is being used for
        @param array: The array to calculate the min and max values of
        @return: The min and max values of the array
        '''
        log_axis = self.plot_args.get("log" + axis, False)

        if log_axis:
            import numpy.ma as ma
            positive_array = ma.array(array, mask=array<=0)
            min_val = positive_array.min()
            max_val = positive_array.max()
        else:
            min_val =  array.min()
            max_val =  array.max()
        return min_val, max_val

    def calculate_axis_limits(self, axis):
        '''
        Calculates the axis limits for a given axis
        @param axis: The axis for the limits to be calculated
        @return: A dictionary containing the min and max values of an array along a given axis
        '''
        valrange = {}
        valrange[axis + "min"], valrange[axis + "max"] = self.calculate_min_and_max_values_of_array_including_case_of_log(axis, self.unpacked_data_items[0][axis])
        return valrange

    def apply_axis_limits(self, valrange, axis):
        '''
        Applies the limits to the specified axis if given, or calculates them otherwise
        @param valrange    A dictionary containing xmin, xmax or ymin, ymax
        @param axis        The axis to apply the limits to
        '''
        try:
            if valrange is None: valrange = self.calculate_axis_limits(axis)

            if axis == "x":
                step = valrange.pop("xstep", None)
                self.matplotlib.xlim(**valrange)
                if step is not None: valrange["xstep"] = step
            elif axis == "y":
                step = valrange.pop("ystep", None)
                self.matplotlib.ylim(**valrange)
                if step is not None: valrange["ystep"] = step
        except (AttributeError, TypeError):
            pass # In case of date axis. TODO Fix this

    def set_x_axis_as_time(self):
        from matplotlib import ticker
        from jasmin_cis.time_util import convert_std_time_to_datetime

        ax = self.matplotlib.gca()
        def format_date(x, pos=None):
            return convert_std_time_to_datetime(x).strftime('%Y-%m-%d')

        def format_datetime(x, pos=None):
            # use iosformat rather than strftime as strftime can't handle dates before 1900 - the output is the same
            return convert_std_time_to_datetime(x).isoformat(' ')

        def format_time(x, pos=None):
            return convert_std_time_to_datetime(x).strftime('%H:%M:%S')

        ax.xaxis.set_major_formatter(ticker.FuncFormatter(format_datetime))
        #ax.xaxis.set_minor_formatter(ticker.FuncFormatter(format_time))

    def set_font_size(self):
        '''
        Converts the fontsize argument (if specified) from a float into a dictionary that matplotlib can recognise.
        Could be further extended to allow specifying bold, and other font formatting
        '''
        if self.plot_args.get("fontsize", None) is not None:
            if not isinstance(self.plot_args.get("fontsize", None), dict):
                self.plot_args["fontsize"] = { "font.size" : float(self.plot_args["fontsize"]) }
        else:
            self.plot_args.pop("fontsize", None)

    def is_map(self):
        '''
        @return: A boolean saying if the first packed data item contains lat and lon coordinates
        '''
        axes = []
        for coord in self.packed_data_items[0].coords(axis="X"):
            axes.append(coord.name())
        for coord in self.packed_data_items[0].coords(axis="Y"):
            axes.append(coord.name())

        lat = False
        lon = False
        for axis in axes:
            if axis.lower().startswith("lat"): lat = True
            if axis.lower().startswith("lon"): lon = True

        if lat and lon:
            return True
        else:
            return False

    def calculate_min_and_max_values(self):
        '''
        Calculates the min and max values of all the data given
        Stores the values in the matplotlib keyword args to be directly passed into the plot methods.
        '''
        from sys import maxint

        vmin = self.plot_args["valrange"].get("vmin", maxint)
        vmax = self.plot_args["valrange"].get("vmax", -maxint - 1)

        if vmin == maxint:
            vmin = min(unpacked_data_item["data"].min() for unpacked_data_item in self.unpacked_data_items)

        if vmax == -maxint - 1:
            vmax = max(unpacked_data_item["data"].max() for unpacked_data_item in self.unpacked_data_items)

        self.mplkwargs["vmin"] = float(vmin)
        self.mplkwargs["vmax"] = float(vmax)

    def add_color_bar(self):
        '''
        Adds a colour bar to a plot
        Allows specifying of tick spacing and orientation
        '''

        step = self.plot_args["valrange"].get("vstep", None)
        if step is None:
            ticks = None
        else:
            from matplotlib.ticker import MultipleLocator
            ticks = MultipleLocator(step)

        cbar = self.matplotlib.colorbar(orientation = self.plot_args["cbarorient"], ticks = ticks)

        if not self.plot_args["logv"]:
            cbar.formatter.set_scientific(True)
            cbar.formatter.set_powerlimits((-3,3))
            cbar.update_ticks()

        if self.plot_args["cbarlabel"] is None:
            label = self.format_units(self.packed_data_items[0].units)
        else:
            label = self.plot_args["cbarlabel"]

        cbar.set_label(label)

    def contour_plot(self, filled):
        '''
        Used by both contour and contourf to plot a contour plot
        @param filled: A boolean specifying whether or not the contour plot should be filled
        '''
        from numpy import linspace
        vmin = self.mplkwargs.pop("vmin")
        vmax = self.mplkwargs.pop("vmax")

        if self.plot_args["valrange"].get("vstep", None) is None:
            step = self.DEFAULT_NUMBER_OF_COLOUR_BAR_STEPS + 1
        else:
            step = (vmax - vmin) / self.plot_args["valrange"]["vstep"]

        if filled:
            contour_type = self.plot_method.contourf
        else:
            contour_type = self.plot_method.contour

<<<<<<< HEAD
        x_coords = self.unpacked_data_items[0]["x"]

        contour_type(x_coords, self.unpacked_data_items[0]["y"], self.unpacked_data_items[0]["data"], linspace(vmin, vmax, step), *self.mplargs, **self.mplkwargs)

=======
        if self.is_map(): self.mplkwargs["latlon"] = True

        contour_type(self.unpacked_data_items[0]["x"], self.unpacked_data_items[0]["y"], self.unpacked_data_items[0]["data"], linspace(vmin, vmax, step), *self.mplargs, **self.mplkwargs)

        self.mplkwargs.pop("latlon", None)
>>>>>>> 49aeefc7
        self.mplkwargs["vmin"] = vmin
        self.mplkwargs["vmax"] = vmax

    def draw_coastlines(self, draw_grid = False):
        '''
        Draws coastlines and a grid on the plot
        @param draw_grid: A boolean specifying whether or not a grid should be drawn
        '''
        if self.is_map():
            self.basemap.drawcoastlines()

            parallels, meridians = self.__create_map_grid_lines()
            if draw_grid:
                self.basemap.drawparallels(parallels)
                self.basemap.drawmeridians(meridians)

            meridian_labels = self.__format_map_ticks(meridians)
            parallel_labels = self.__format_map_ticks(parallels)

            self.matplotlib.xticks(meridians, meridian_labels)
            self.matplotlib.yticks(parallels, parallel_labels)

    def __create_map_grid_lines(self):
        '''
        Creates the lists of parallels and meridians to be used for plotting grid lines
        @return: The parallels and meridians
        '''
        def __create_set_of_grid_lines(axis, range_dict):
            from numpy import arange, append
            lines = None
            grid_spacing = 30 # in degrees
            if range_dict is not None: #If the user has specified range
                min_val = range_dict.get(axis + "min", -360 if axis == "x" else -90)
                max_val = range_dict.get(axis + "max", 360 if axis == "x" else 90)
                step = range_dict.get(axis + "step", grid_spacing)

                lines = arange(min_val, max_val+1, step)
                if min_val < 0 and max_val > 0: lines = append(lines, 0)
                lines.sort()
            else:
                if axis == "y":
                    lines = arange(-90, 91, grid_spacing)
                elif axis == "x":
                    lines = arange(-360, 361, grid_spacing)

            return lines

        parallels = __create_set_of_grid_lines("y", self.plot_args["yrange"])
        meridians = __create_set_of_grid_lines("x", self.plot_args["xrange"])

        return parallels, meridians

    def __format_map_ticks(self, tick_array):
        '''
        Given an array of ticks, creates a labels array where only every fourth tick is labelled
        @param tick_array: The array to create the labels for
        @return: The label every containing every fourth tick labelled
        '''
        label_format = "{0:.0f}"
        labels = []
        i = 0
        label_every_nth_tick = 1
        for tick in tick_array:
            # Label every nth tick, the 0 tick, and the last tick
            if i % label_every_nth_tick == 0 or tick == 0 or i == len(tick_array) - 1:
                if tick == 0:
                    labels.append(0)
                else:
                    labels.append(label_format.format(tick))
            else:
                labels.append("")
            i += 1
        return labels

    def set_log_scale(self, logx, logy):
        '''
        Sets a log (base 10) scale (if specified) on the axes
        @param logx: A boolean specifying whether or not to apply a log scale to the x axis
        @param logy: A boolean specifying whether or not to apply a log scale to the y axis
        '''
        if logx: self.matplotlib.xscale("log")
        if logy: self.matplotlib.yscale("log")

    def format_2d_plot(self):
        '''
        Used by 2d subclasses to format the plot
        '''
        import logging
        from jasmin_cis.plotting.plot import plot_options

        logx = self.plot_args.get("logx", False)
        logy = self.plot_args.get("logy", False)
        if logx or logy:
            self.set_log_scale(logx, logy)
        else:
            try:
                self.matplotlib.gca().ticklabel_format(style='sci', scilimits=(-3,3), axis='both')
            except AttributeError:
                logging.warning("Couldn't apply scientific notation to axes")

        draw_grid = self.plot_args.pop("grid", False)
        if draw_grid: self.matplotlib.grid(True, which="both")

        self.set_font_size()

        # If any of the options have not been specified, then use the defaults
        self.set_default_axis_label("X")
        self.set_default_axis_label("Y")

        if self.plot_args["xlabel"] == None: self.plot_args["xlabel"] = ""
        if self.plot_args["ylabel"] == None: self.plot_args["ylabel"] = ""

        if not self.plot_args["title"]: self.plot_args["title"] = ""

        for key in plot_options.keys():
            # Call the method associated with the option
            if key in self.plot_args.keys():
                plot_options[key](self.plot_args[key])

        if len(self.packed_data_items) > 1: self.create_legend()

    def format_3d_plot(self):
        '''
        Used by 3d subclasses to format the plot
        '''
        from jasmin_cis.plotting.plot import plot_options

        if self.plot_args is not None:
            logx = self.plot_args.get("logx", False)
            logy = self.plot_args.get("logy", False)
            if logx or logy:
                self.set_log_scale(logx, logy)

            draw_grid = self.plot_args.get("grid")
            if draw_grid: self.matplotlib.grid(True, which="both")

            self.set_font_size()
            # If any of the options have not been specified, then use the defaults
            self.set_default_axis_label("X")
            self.set_default_axis_label("Y")

            if self.plot_args["xlabel"] == None: self.plot_args["xlabel"] = ""
            if self.plot_args["ylabel"] == None: self.plot_args["ylabel"] = ""

            if not self.plot_args["title"]: self.plot_args["title"] = ""

            if not self.plot_args["title"]: self.plot_args["title"] = self.packed_data_items[0].long_name

            for key in plot_options.keys():
            # Call the method associated with the option
                if key in self.plot_args.keys():
                    plot_options[key](self.plot_args[key])

        if not self.plot_args["nocolourbar"]: self.add_color_bar()

        self.draw_coastlines(draw_grid)

        if len(self.packed_data_items) > 1: self.create_legend()

    def set_3daxis_label(self, axis):
        '''
        Used by 3d plots to calculate the default axis label.
        Uses Latitude or Longitude if a map is being plotted
        @param axis: The axis to calculate the default label for
        '''
        import jasmin_cis.exceptions as cisex
        import iris.exceptions as irisex
        axis = axis.lower()
        axislabel = axis + "label"

        if self.plot_args[axislabel] is None:
            if self.is_map():
                self.plot_args[axislabel] = "Longitude" if axis == "x" else "Latitude"
            else:
                try:
                    name = self.packed_data_items[0].coord(axis=axis).name()
                except (cisex.CoordinateNotFoundError, irisex.CoordinateNotFoundError):
                    name = self.packed_data_items[0].name()

                try:
                    units = self.packed_data_items[0].coord(axis=axis).units
                except (cisex.CoordinateNotFoundError, irisex.CoordinateNotFoundError):
                    units = self.packed_data_items[0].units

                # in general, display both name and units in brackets
                self.plot_args[axislabel] = name + self.format_units(units)

    def format_units(self, units):
        '''
        @param units: The units of a variable, as a string
        @return: The units formatted in LaTeX style with surrounding brackets, or the empty string if no units given
        '''
        if units:
            return " ($" + str(units) + "$)"
        else:
            return ""
<|MERGE_RESOLUTION|>--- conflicted
+++ resolved
@@ -283,18 +283,12 @@
         else:
             contour_type = self.plot_method.contour
 
-<<<<<<< HEAD
-        x_coords = self.unpacked_data_items[0]["x"]
-
-        contour_type(x_coords, self.unpacked_data_items[0]["y"], self.unpacked_data_items[0]["data"], linspace(vmin, vmax, step), *self.mplargs, **self.mplkwargs)
-
-=======
         if self.is_map(): self.mplkwargs["latlon"] = True
 
         contour_type(self.unpacked_data_items[0]["x"], self.unpacked_data_items[0]["y"], self.unpacked_data_items[0]["data"], linspace(vmin, vmax, step), *self.mplargs, **self.mplkwargs)
 
         self.mplkwargs.pop("latlon", None)
->>>>>>> 49aeefc7
+        
         self.mplkwargs["vmin"] = vmin
         self.mplkwargs["vmax"] = vmax
 
