from abc import ABCMeta, abstractmethod
from data_io.hdf import read_hdf4
from ungridded_data import UngriddedData
import sys

class AProduct(object):
    """
        Abstract class for the various possible data products. This just defines the interface which
         the subclasses must implement.
    """
    __metaclass__ = ABCMeta

    @abstractmethod
    def create_ungridded_data(self, filenames, variable):
        """
        Create a an ungridded data object for a given variable from many files

        @param filenames:    List of filenames of files to read
        @param usr_variable:    Variable to read from the files
        @return: An UngriddedData object for the specified variable

        @raise FileIOError: Unable to read a file
        @raise InvalidVariableError: Variable not present in file
        """
        pass

    @abstractmethod
    def get_file_signature(self):
        '''
        TODO !!!
        @return:
        '''
        pass

class Cloudsat_2B_CWC_RVOD(AProduct):

    def get_file_signature(self):
        return [r'.*2B.CWC.RVOD*'];

    def create_ungridded_data(self, filenames, usr_variable):

        import utils
        import hdf_vd as hdf_vd
        import hdf_sd as hdf_sd

        # if filenames is not a list, make it a list of 1 element
        if not isinstance(filenames,list): filenames = [ filenames ]

        # list of variables we are interested in
        variables = [ usr_variable, 'Latitude','Longitude','TAI_start','Profile_time','Height']

        sdata = {}
        vdata = {}
        for filename in filenames:
            try:

                # reading in all variables into a 2 dictionaries:
                # sdata, key: variable name, value: list of sds
                # vdata, key: variable name, value: list of vds
                sds_dict, vds_dict = read_hdf4(filename,variables)
                for var in sds_dict.keys():
                    utils.add_element_to_list_in_dict(sdata,var,sds_dict[var])
                for var in vds_dict.keys():
                    utils.add_element_to_list_in_dict(vdata,var,vds_dict[var])

            except:
                print 'Error while reading file ', filename


        # get coordinates
        lat = utils.concatenate([ hdf_vd.get_data(i) for i in vdata['Latitude'] ])
        lon = utils.concatenate([ hdf_vd.get_data(i) for i in vdata['Longitude'] ])
        alt = utils.concatenate([ hdf_sd.get_data(i) for i in sdata['Height'] ])

        arrays = []
        for i,j in zip(vdata['Profile_time'],vdata['TAI_start']):
            time = hdf_vd.get_data(i)
            start = hdf_vd.get_data(j)
            time += start
            arrays.append(time)
        time = utils.concatenate(arrays)

        return UngriddedData(sdata[usr_variable],[lat,lon,alt,time])


class NetCDF_CF(AProduct):

    def get_file_signature(self):
        return [r'.*.nc'];

    def create_ungridded_data(self, filenames, usr_variable):

        import utils
        from data_io.netcdf import read_many_files

        # if filenames is not a list, make it a list of 1 element
        if not isinstance(filenames,list): filenames = [ filenames ]

        # get variable
        var = read_many_files(filenames, [usr_variable, "Latitude", "Longitude", "Time"])

        # get coordinates
        #coords = [ read_many_files(filenames, dim) for dim in var.dimensions ]

<<<<<<< HEAD
        return UngriddedData(var, coords)
=======
        return UngriddedData(var, lat=var["Latitude"], lon=var["Longitude"], time=var["Time"], data_type='netCDF')
>>>>>>> 8b4ffe8f

    '''
    def get_coords_from_variable(self):
        coord_standard_names = [coord for coord in data.coordinates.split()]
        coords = []
        for standard_name in coord_standard_names:
            for variable in datafile.variables:
                try:
                    if datafile.variables[variable].standard_name == standard_name:
                        coords.append(datafile.variables[variable])
                        break
                except AttributeError:
                    pass
    '''


class Cloud_CCI(AProduct):
    def get_file_signature(self):
        return [r'.*.nc'];

    def create_ungridded_data(self, filenames, usr_variable):
        from data_io.netcdf import read_many_files, get_metadata
        from data_io.ungridded_data import Coord

        variables = read_many_files(filenames, [usr_variable, "lat", "lon", "time"], dim="pixel_number") #i.e. datafile.variables[usr_variable]
        coords = []
        coords.append(Coord(variables["lon"], get_metadata(variables["lon"]), "x", data_type="netCDF"))
        coords.append(Coord(variables["lat"], get_metadata(variables["lat"]), "y", data_type="netCDF"))
        coords.append(Coord(variables["time"], get_metadata(variables["time"]), "t", data_type="netCDF"))
        return UngriddedData(variables[usr_variable], coords, get_metadata(variables[usr_variable]), data_type="netCDF")

def __get_class(filenames, product=None):
    '''
    Identify the subclass of L{AProduct} to a given product name if specified.
    If the product name is not specified, the routine uses the signature (regex)
    given by get_file_signature() to infer the product class from the filenames.

    Note, only the first filename of the list is use here.

    @param filenames: list of filenames
    @param product: name of the product
    @return: a subclass of L{AProduct}
    '''

    import re

    product_cls = None
    for cls in AProduct.__subclasses__():

        if product is None:
            # search for a pattern that matches
            patterns = cls().get_file_signature()
            for pattern in patterns:
                print pattern
                print filenames[0]
                if re.match(pattern,filenames[0],re.I) is not None:
                    product_cls = cls
                    break
        else:
            if product == cls.__name__:
                product_cls = cls

    return product_cls


def get_data(filenames, variable, product=None):
    '''
    Top level routine for calling the correct product's create_ungridded_data routine.
    @param product: The product to read data from - this should be a string which matches the name of one of the subclasses of AProduct
    @param filenames: A list of filenames to read data from
    @param variable: The variable to create the UngriddedData object from
    @return: An Ungridded data variable
    '''

    product_cls = __get_class(filenames, product)

    if product_cls is None:
        raise(NotImplementedError)
    else:
        data = product_cls().create_ungridded_data(filenames, variable)
    return data<|MERGE_RESOLUTION|>--- conflicted
+++ resolved
@@ -102,11 +102,7 @@
         # get coordinates
         #coords = [ read_many_files(filenames, dim) for dim in var.dimensions ]
 
-<<<<<<< HEAD
-        return UngriddedData(var, coords)
-=======
-        return UngriddedData(var, lat=var["Latitude"], lon=var["Longitude"], time=var["Time"], data_type='netCDF')
->>>>>>> 8b4ffe8f
+        return UngriddedData(var, lat=var["Latitude"], lon=var["Longitude"], time=var["Time"])
 
     '''
     def get_coords_from_variable(self):
@@ -136,7 +132,7 @@
         coords.append(Coord(variables["lon"], get_metadata(variables["lon"]), "x", data_type="netCDF"))
         coords.append(Coord(variables["lat"], get_metadata(variables["lat"]), "y", data_type="netCDF"))
         coords.append(Coord(variables["time"], get_metadata(variables["time"]), "t", data_type="netCDF"))
-        return UngriddedData(variables[usr_variable], coords, get_metadata(variables[usr_variable]), data_type="netCDF")
+        return UngriddedData(variables[usr_variable], coords, get_metadata(variables[usr_variable]))
 
 def __get_class(filenames, product=None):
     '''
