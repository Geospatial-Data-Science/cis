from data_io.Coord import Coord, CoordList
from data_io.hdf import read_hdf4
from data_io.products.AProduct import AProduct
from data_io.ungridded_data import UngriddedData
import utils
import data_io.hdf_vd as hdf_vd
import data_io.hdf_sd as hdf_sd

import logging

class Cloudsat_2B_CWC_RVOD(AProduct):

    def __read_files(self, filenames, variables):

        sdata = {}
        vdata = {}
        for filename in filenames:

            logging.info("reading file: " + filename)

            try:
                # reading in all variables into a 2 dictionaries:
                # sdata, key: variable name, value: list of sds
                # vdata, key: variable name, value: list of vds
                sds_dict, vds_dict = read_hdf4(filename,variables)
                for var in sds_dict.keys():
                    utils.add_element_to_list_in_dict(sdata,var,sds_dict[var])
                for var in vds_dict.keys():
                    utils.add_element_to_list_in_dict(vdata,var,vds_dict[var])

            except:
                print 'Error while reading file ', filename

        return sdata,vdata


    def get_file_signature(self):
        return [r'.*2B.CWC.RVOD*']

    def create_coords(self, filenames):

        # if filenames is not a list, make it a list of 1 element
        if not isinstance(filenames,list): filenames = [ filenames ]

        # list of coordinate variables we are interested in
        variables = [ 'Latitude','Longitude','TAI_start','Profile_time','Height']

        # reading the various files
        sdata, vdata = self.__read_files(filenames,variables)

        logging.debug("retrieving coordinate(s) data+metadata")
        alt_data = utils.concatenate([hdf_sd.get_data(i) for i in sdata['Height'] ])
        alt_metadata = hdf_sd.get_metadata(sdata['Height'][0])
        alt_coord = Coord(alt_data, alt_metadata,'Y')

        lat_data = utils.concatenate([hdf_vd.get_data(i) for i in vdata['Latitude'] ])
        lat_data = utils.expand_1d_to_2d_array(lat_data,len(alt_data[1]),axis=1)
        lat_metadata = hdf_vd.get_metadata(vdata['Latitude'][0])
        lat_coord = Coord(lat_data, lat_metadata)

        lon_data = utils.concatenate([hdf_vd.get_data(i) for i in vdata['Longitude'] ])
        lon_data = utils.expand_1d_to_2d_array(lon_data,len(alt_data[1]),axis=1)
        lon_metadata = hdf_vd.get_metadata(vdata['Longitude'][0])
        lon_coord = Coord(lon_data, lon_metadata)

        arrays = []
        for i,j in zip(vdata['Profile_time'],vdata['TAI_start']):
            time = hdf_vd.get_data(i)
            start = hdf_vd.get_data(j)
            time += start
            arrays.append(time)
        time_data = utils.concatenate(arrays)
        time_data = utils.expand_1d_to_2d_array(time_data,len(alt_data[1]),axis=1)
        time_metadata = hdf_vd.get_metadata(vdata['Profile_time'][0])
        time_coord = Coord(time_data, time_metadata,'X')

        return CoordList([lat_coord,lon_coord,alt_coord,time_coord])


    def create_ungridded_data(self, filenames, variable):

        coords = self.create_coords(filenames)

        # reading of variables
        sdata, vdata = self.__read_files(filenames, variable)

        # retrieve data + its metadata
        logging.debug("retrieving data and associated metadata for variable: " + variable)
        data = sdata[variable]
        metadata = hdf_sd.get_metadata(sdata[variable][0])

        return UngriddedData(data,metadata,coords)

class Cloud_CCI(AProduct):

    def get_file_signature(self):
        return [r'.*ESACCI*.nc']

    def create_coords(self, filenames):

        from data_io.netcdf import read_many_files, get_metadata
        from data_io.Coord import Coord

        variables = ["lat", "lon", "time"]

        data = read_many_files(filenames, variables, dim="pixel_number")

        coords = CoordList()
        coords.append(Coord(data["lon"], get_metadata(data["lon"]), "X"))
        coords.append(Coord(data["lat"], get_metadata(data["lat"]), "Y"))
        coords.append(Coord(data["time"], get_metadata(data["time"]), "T"))

        return coords

    def create_ungridded_data(self, filenames, variable):
<<<<<<< HEAD

        from data_io.netcdf import read_many_files, get_metadata

        coords = self.create_coords(filenames)
        data = read_many_files(filenames, variable, dim="pixel_number")
        metadata = get_metadata(data[variable])

        return UngriddedData(data[variable], metadata, coords)
=======
        return self.create_coords(filenames, variable)


class NetCDF_CF(AProduct):
    def get_file_signature(self):
        return [r'.*.nc']

    def create_coords(self, filenames, variable = None):
        """

        @param filenames: List of filenames to read coordinates from
        @param variable: Optional variable to read while we're reading the coordinates
        @return: If variable was specified this will return an UngriddedData object, otherwise a CoordList
        """
        from data_io.netcdf import read_many_files, get_metadata
        from data_io.Coord import Coord

        variables = [ "latitude", "longitude", "altitude", "time" ]

        if variable is not None:
            variables += variable

        data_variables = read_many_files(filenames, variables)

        coords = CoordList()
        coords.append(Coord(data_variables["longitude"], get_metadata(data_variables["longitude"]), "X"))
        coords.append(Coord(data_variables["latitude"], get_metadata(data_variables["latitude"]), "Y"))
        coords.append(Coord(data_variables["altitude"], get_metadata(data_variables["altitude"]), "Z"))
        coords.append(Coord(data_variables["time"], get_metadata(data_variables["time"]), "T"))

        if variable is None:
            return coords
        else:
            return UngriddedData(data_variables[variable], get_metadata(data_variables[variable]), coords)

    def create_ungridded_data(self, filenames, variable):
        return self.create_coords(filenames, variable)


class NetCDF_CF_Gridded(NetCDF_CF):
    def get_file_signature(self):
        return [r'.*.nc']

    def create_coords(self, filenames):
        super(NetCDF_CF_Gridded, self).create_coords(filenames)

    def create_ungridded_data(self, filenames, variable):
        '''
        Read gridded data for a given variable over multiple files.

          filenames:   The filenames of the files to read
            variable:    The variable to read from the files

        returns:
            A cube containing the specified data with unnecessary dimensions removed
        '''
        from jasmin_cis.exceptions import InvalidVariableError
        import iris

        var_constraint = iris.AttributeConstraint(name=variable)
        # Create an Attribute constraint on the name Attribute for the variable given

        try:
            cube = iris.load_cube(filenames, var_constraint)
        except iris.exceptions.ConstraintMismatchError:
            raise InvalidVariableError("Variable not found: " + variable +
                                       "\nTo see a list of variables run: cis info " + filenames[0] + " -h")

        sub_cube = list(cube.slices([ coord for coord in cube.coords() if coord.points.size > 1]))[0]
        #  Ensure that there are no extra dimensions which can confuse the plotting.
        # E.g. the shape of the cube might be (1, 145, 165) and so we don't need to know about
        #  the dimension whose length is one. The above list comprehension would return a cube of
        #  shape (145, 165)

        return sub_cube
>>>>>>> 0bc70d3c
<|MERGE_RESOLUTION|>--- conflicted
+++ resolved
@@ -91,6 +91,7 @@
 
         return UngriddedData(data,metadata,coords)
 
+
 class Cloud_CCI(AProduct):
 
     def get_file_signature(self):
@@ -113,7 +114,6 @@
         return coords
 
     def create_ungridded_data(self, filenames, variable):
-<<<<<<< HEAD
 
         from data_io.netcdf import read_many_files, get_metadata
 
@@ -122,7 +122,6 @@
         metadata = get_metadata(data[variable])
 
         return UngriddedData(data[variable], metadata, coords)
-=======
         return self.create_coords(filenames, variable)
 
 
@@ -198,4 +197,3 @@
         #  shape (145, 165)
 
         return sub_cube
->>>>>>> 0bc70d3c
