import logging

import iris
import iris.exceptions

# add includes for plugin finder
from jasmin_cis.data_io.products.abstract_NetCDF_CF import abstract_NetCDF_CF

from jasmin_cis.exceptions import InvalidVariableError, CoordinateNotFoundError
from jasmin_cis.data_io.Coord import Coord, CoordList
from jasmin_cis.data_io.products.AProduct import AProduct
from jasmin_cis.data_io.ungridded_data import UngriddedData, Metadata, UngriddedCoordinates
import jasmin_cis.data_io.gridded_data as gridded_data
import jasmin_cis.utils as utils
import jasmin_cis.data_io.hdf as hdf


class CloudSat(AProduct):

    def get_file_signature(self):
        return [r'.*_CS_.*GRANULE.*\.hdf']

    def get_variable_names(self, filenames, data_type=None):
        from pyhdf.HDF import HDF
        from pyhdf.SD import SD

        valid_variables = set([])
        for filename in filenames:
            # Do VD variables
            datafile = HDF(filename)
            vdata = datafile.vstart()
            variables = vdata.vdatainfo()
            # Assumes that latitude shape == longitude shape (it should):
            dim_length = [var[3] for var in variables if var[0] == 'Latitude'][0]
            for var in variables:
                if var[3] == dim_length:
                    valid_variables.add(var[0])

            # Do SD variables:
            sd = SD(filename)
            datasets = sd.datasets()
            if 'Height' in datasets:
                valid_shape = datasets['Height'][1]
                for var in datasets:
                    if datasets[var][1] == valid_shape:
                        valid_variables.add(var)

        return valid_variables

    def _generate_time_array(self, vdata):
        import jasmin_cis.data_io.hdf_vd as hdf_vd
        import datetime as dt
        from jasmin_cis.time_util import convert_sec_since_to_std_time_array

        Cloudsat_start_time = dt.datetime(1993,1,1,0,0,0)

        arrays = []
        for i,j in zip(vdata['Profile_time'],vdata['TAI_start']):
            time = hdf_vd.get_data(i)
            start = hdf_vd.get_data(j)
            time += start
            # Do the conversion to standard time here before we expand the time array...
            time = convert_sec_since_to_std_time_array(time, Cloudsat_start_time)
            arrays.append(time)
        return utils.concatenate(arrays)

    def _create_coord_list(self, filenames):
        from jasmin_cis.time_util import cis_standard_time_unit
        # list of coordinate variables we are interested in
        variables = ['Latitude', 'Longitude', 'TAI_start', 'Profile_time', 'Height']

        # reading the various files
        try:
            logging.info("Listing coordinates: " + str(variables))
            sdata, vdata = hdf.read(filenames, variables)

            # altitude coordinate
            height = sdata['Height']
            height_data = hdf.read_data(height, "SD")
            height_metadata = hdf.read_metadata(height, "SD")
            height_coord = Coord(height_data, height_metadata, "Y")

        except InvalidVariableError:
            # This means we are reading a Cloudsat file without height, so remove height from the variables list
            variables.remove('Height')
            logging.info("Listing coordinates: " + str(variables))
            sdata, vdata = hdf.read(filenames, variables)

            height_data = None
            height_coord = None

        # latitude
        lat = vdata['Latitude']
        lat_data = hdf.read_data(lat, "VD")
        if height_data is not None:
            lat_data = utils.expand_1d_to_2d_array(lat_data, len(height_data[0]), axis=1)
        lat_metadata = hdf.read_metadata(lat,"VD")
        lat_metadata.shape = lat_data.shape
        lat_coord = Coord(lat_data, lat_metadata)

        # longitude
        lon = vdata['Longitude']
        lon_data = hdf.read_data(lon, "VD")
        if height_data is not None:
            lon_data = utils.expand_1d_to_2d_array(lon_data, len(height_data[0]), axis=1)
        lon_metadata = hdf.read_metadata(lon, "VD")
        lon_metadata.shape = lon_data.shape
        lon_coord = Coord(lon_data, lon_metadata)

        # time coordinate
        time_data = self._generate_time_array(vdata)
        if height_data is not None:
            time_data = utils.expand_1d_to_2d_array(time_data, len(height_data[0]), axis=1)
        time_coord = Coord(time_data,Metadata(name='Profile_time', standard_name='time', shape=time_data.shape,
                                              units=str(cis_standard_time_unit),
                                              calendar=cis_standard_time_unit.calendar),"X")


        # create object containing list of coordinates
        coords = CoordList()
        coords.append(lat_coord)
        coords.append(lon_coord)
        if height_coord is not None:
            coords.append(height_coord)
        coords.append(time_coord)

        return coords

    def create_coords(self, filenames, variable=None):
        return UngriddedCoordinates(self._create_coord_list(filenames))

    def create_data_object(self, filenames, variable):

        logging.debug("Creating data object for variable " + variable)

        # reading coordinates
        coords = self._create_coord_list(filenames)

        # reading of variables
        sdata, vdata = hdf.read(filenames, variable)

        #missing values
        missing_values = [0,-9999,-4444,-3333]

        # retrieve data + its metadata
        if variable in vdata:
            # vdata should be expanded in the same way as the coordinates are expanded
            try:
                height_length = coords.get_coord('Height').shape[1]
                var = utils.expand_1d_to_2d_array(hdf.read_data(vdata[variable], "VD", missing_values),
                                                  height_length, axis=1)
            except CoordinateNotFoundError:
                var = hdf.read_data(vdata[variable], "VD", missing_values)
            metadata = hdf.read_metadata(vdata[variable],"VD")
        elif variable in sdata:
            var = hdf.read_data(sdata[variable], "SD",missing_values)
            metadata = hdf.read_metadata(sdata[variable],"SD")
        else:
            raise ValueError("variable not found")

        return UngriddedData(var,metadata,coords)

<<<<<<< HEAD
    def get_file_format(self, filenames):
        """
        Get the file format
=======

class MODIS_L3(AProduct):

    def _parse_datetime(self,metadata_dict,keyword):
        import re
        res = ""
        for s in metadata_dict.itervalues():
            i_start = s.find(keyword)
            ssub = s[i_start:len(s)]
            i_end = ssub.find("END_OBJECT")
            ssubsub = s[i_start:i_start+i_end]
            matches = re.findall('".*"',ssubsub)
            if len(matches) > 0:
                res = matches[0].replace('\"','')
                if res is not "":
                    break
        return res

    def _get_start_date(self, filename):
        from jasmin_cis.time_util import parse_datetimestr_to_std_time
        metadata_dict = hdf.get_hdf4_file_metadata(filename)
        date = self._parse_datetime(metadata_dict,'RANGEBEGINNINGDATE')
        time = self._parse_datetime(metadata_dict,'RANGEBEGINNINGTIME')
        datetime_str = date + " " + time
        return parse_datetimestr_to_std_time(datetime_str)

    def _get_end_date(self, filename):
        from jasmin_cis.time_util import parse_datetimestr_to_std_time
        metadata_dict = hdf.get_hdf4_file_metadata(filename)
        date = self._parse_datetime(metadata_dict,'RANGEENDINGDATE')
        time = self._parse_datetime(metadata_dict,'RANGEENDINGTIME')
        datetime_str = date + " " + time
        return parse_datetimestr_to_std_time(datetime_str)

    def get_file_signature(self):
        product_names = ['MYD08_D3','MOD08_D3',"MOD08_E3"]
        regex_list = [ r'.*' + product + '.*\.hdf' for product in product_names]
        return regex_list

    def get_variable_names(self, filenames, data_type=None):
        import pyhdf.SD

        variables = set([])
        for filename in filenames:
            sd = pyhdf.SD.SD(filename)
            for var_name, var_info in sd.datasets().iteritems():
                # Check that the dimensions are correct
                if var_info[0] == ('YDim:mod08', 'XDim:mod08'):
                    variables.add(var_name)

        return variables

    def _create_coord_list(self, filenames):
        import numpy as np
        from jasmin_cis.time_util import calculate_mid_time, cis_standard_time_unit

        variables = ['XDim','YDim']
        logging.info("Listing coordinates: " + str(variables))

        sdata, vdata = hdf.read(filenames,variables)

        lat = sdata['YDim']
        lat_metadata = hdf.read_metadata(lat, "SD")

        lon = sdata['XDim']
        lon_metadata = hdf.read_metadata(lon, "SD")

        # expand lat and lon data array so that they have the same shape
        lat_data = utils.expand_1d_to_2d_array(hdf.read_data(lat,"SD"),lon_metadata.shape,axis=1) # expand latitude column wise
        lon_data = utils.expand_1d_to_2d_array(hdf.read_data(lon,"SD"),lat_metadata.shape,axis=0) # expand longitude row wise

        lat_metadata.shape = lat_data.shape
        lon_metadata.shape = lon_data.shape

        # to make sure "Latitude" and "Longitude", i.e. the standard_name is displayed instead of "YDim"and "XDim"
        lat_metadata.standard_name = "latitude"
        lat_metadata._name = ""
        lon_metadata.standard_name = "longitude"
        lon_metadata._name = ""

        # create arrays for time coordinate using the midpoint of the time delta between the start date and the end date
        time_data_array = []
        for filename in filenames:
            mid_datetime = calculate_mid_time(self._get_start_date(filename),self._get_end_date(filename))
            logging.debug("Using "+str(mid_datetime)+" as datetime for file "+str(filename))
            # Only use part of the full lat shape as it has already been concattenated
            time_data = np.empty((lat_metadata.shape[0]/len(filenames),lat_metadata.shape[1]),dtype='float64')
            time_data.fill(mid_datetime)
            time_data_array.append(time_data)
        time_data = utils.concatenate(time_data_array)
        time_metadata = Metadata(name='DateTime', standard_name='time', shape=time_data.shape,
                                 units=str(cis_standard_time_unit),calendar=cis_standard_time_unit.calendar)

        coords = CoordList()
        coords.append(Coord(lon_data, lon_metadata,'X'))
        coords.append(Coord(lat_data, lat_metadata,'Y'))
        coords.append(Coord(time_data, time_metadata,'T'))

        return coords

    def create_coords(self, filenames, variable=None):
        return UngriddedCoordinates(self._create_coord_list(filenames))

    def create_data_object(self, filenames, variable):

        logging.debug("Creating data object for variable " + variable)

        # reading coordinates
        # the variable here is needed to work out whether to apply interpolation to the lat/lon data or not
        coords = self._create_coord_list(filenames)

        # reading of variables
        sdata, vdata = hdf.read(filenames, variable)

        # retrieve data + its metadata
        var = sdata[variable]
        metadata = hdf.read_metadata(var, "SD")

        data = UngriddedData(var, metadata, coords)
        return data

class MODIS_L2(AProduct):

    modis_scaling = ["1km","5km","10km"]

    def get_file_signature(self):
        product_names = ['MYD06_L2','MOD06_L2','MYD04_L2','MOD04_L2']
        regex_list = [ r'.*' + product + '.*\.hdf' for product in product_names]
        return regex_list

    def get_variable_names(self, filenames, data_type=None):
        import pyhdf.SD

        # Determine the valid shape for variables
        sd = pyhdf.SD.SD(filenames[0])
        datasets = sd.datasets()
        valid_shape = datasets['Latitude'][1]  # Assumes that latitude shape == longitude shape (it should)

        variables = set([])
        for filename in filenames:
            sd = pyhdf.SD.SD(filename)
            for var_name, var_info in sd.datasets().iteritems():
                if var_info[1] == valid_shape:
                    variables.add(var_name)

        return variables

    def __get_data_scale(self, filename, variable):
        from jasmin_cis.exceptions import InvalidVariableError
        from pyhdf import SD

        try:
            meta = SD.SD(filename).datasets()[variable][0][0]
        except KeyError:
            raise InvalidVariableError("Variable "+variable+" not found")

        for scaling in self.modis_scaling:
            if scaling in meta:
                return scaling
        return None

    def __field_interpolate(self,data,factor=5):
        '''
        Interpolates the given 2D field by the factor,
        edge pixels are defined by the ones in the centre,
        odd factords only!
        '''
        import numpy as np

        logging.debug("Performing interpolation...")

        output = np.zeros((factor*data.shape[0],factor*data.shape[1]))*np.nan
        output[int(factor/2)::factor,int(factor/2)::factor] = data
        for i in range(1,factor+1):
            output[(int(factor/2)+i):(-1*factor/2+1):factor,:] = i*((output[int(factor/2)+factor::factor,:]-output[int(factor/2):(-1*factor):factor,:])
                                                                    /float(factor))+output[int(factor/2):(-1*factor):factor,:]
        for i in range(1,factor+1):
            output[:,(int(factor/2)+i):(-1*factor/2+1):factor] = i*((output[:,int(factor/2)+factor::factor]-output[:,int(factor/2):(-1*factor):factor])
                                                                    /float(factor))+output[:,int(factor/2):(-1*factor):factor]
        return output

    def _create_coord_list(self, filenames, variable=None):
        import datetime as dt

        variables = [ 'Latitude','Longitude','Scan_Start_Time']
        logging.info("Listing coordinates: " + str(variables))

        sdata, vdata = hdf.read(filenames,variables)

        apply_interpolation = False
        if variable is not None:
            scale = self.__get_data_scale(filenames[0], variable)
            apply_interpolation = True if scale is "1km" else False

        lat = sdata['Latitude']
        lat_data = self.__field_interpolate(hdf.read_data(lat,"SD")) if apply_interpolation else hdf.read_data(lat,"SD")
        lat_metadata = hdf.read_metadata(lat, "SD")
        lat_coord = Coord(lat_data, lat_metadata,'Y')

        lon = sdata['Longitude']
        lon_data = self.__field_interpolate(hdf.read_data(lon,"SD")) if apply_interpolation else hdf.read_data(lon,"SD")
        lon_metadata = hdf.read_metadata(lon,"SD")
        lon_coord = Coord(lon_data, lon_metadata,'X')

        time = sdata['Scan_Start_Time']
        time_metadata = hdf.read_metadata(time,"SD")
        # Ensure the standard name is set
        time_metadata.standard_name = 'time'
        time_coord = Coord(time,time_metadata,"T")
        time_coord.convert_TAI_time_to_std_time(dt.datetime(1993,1,1,0,0,0))

        return CoordList([lat_coord,lon_coord,time_coord])

    def create_coords(self, filenames, variable=None):
        return UngriddedCoordinates(self._create_coord_list(filenames))

    def create_data_object(self, filenames, variable):
        logging.debug("Creating data object for variable " + variable)

        # reading coordinates
        # the variable here is needed to work out whether to apply interpolation to the lat/lon data or not
        coords = self._create_coord_list(filenames, variable)

        # reading of variables
        sdata, vdata = hdf.read(filenames, variable)

        # retrieve data + its metadata
        var = sdata[variable]
        metadata = hdf.read_metadata(var, "SD")

        return UngriddedData(var, metadata, coords)

class Cloud_CCI(AProduct):

    def get_file_signature(self):
        return [r'..*ESACCI.*CLOUD.*']

    def _create_coord_list(self, filenames):

        from jasmin_cis.data_io.netcdf import read_many_files_individually, get_metadata
        from jasmin_cis.data_io.Coord import Coord

        variables = ["lat", "lon", "time"]
        logging.info("Listing coordinates: " + str(variables))

        var_data = read_many_files_individually(filenames, variables)

        coords = CoordList()
        coords.append(Coord(var_data['lat'], get_metadata(var_data['lat'][0]), 'Y'))
        coords.append(Coord(var_data['lon'], get_metadata(var_data['lon'][0]),'X'))
        time_coord = Coord(var_data['time'], get_metadata(var_data['time'][0]))

        # TODO: Is this really julian?
        time_coord.convert_julian_to_std_time()
        coords.append(time_coord)

        return coords

    def create_coords(self, filenames, variable=None):
        return UngriddedCoordinates(self._create_coord_list(filenames))

    def create_data_object(self, filenames, variable):

        from jasmin_cis.data_io.netcdf import get_metadata, read_many_files_individually

        coords = self._create_coord_list(filenames)
        var = read_many_files_individually(filenames, [variable])
        metadata = get_metadata(var[variable][0])

        return UngriddedData(var[variable], metadata, coords)


class Aerosol_CCI(AProduct):

    valid_dimensions = ["pixel_number"]

    def get_file_signature(self):
        return [r'.*ESACCI.*AEROSOL.*']

    def _create_coord_list(self, filenames):

        from jasmin_cis.data_io.netcdf import read_many_files, get_metadata
        from jasmin_cis.data_io.Coord import Coord
        import datetime

        #!FIXME: when reading an existing file variables might be "latitude", "longitude"
        variables = ["lat", "lon", "time"]
        logging.info("Listing coordinates: " + str(variables))

        data = read_many_files(filenames, variables, dim="pixel_number")

        coords = CoordList()
        coords.append(Coord(data["lon"], get_metadata(data["lon"]), "X"))
        coords.append(Coord(data["lat"], get_metadata(data["lat"]), "Y"))
        time_coord = Coord(data["time"], get_metadata(data["time"]), "T")
        time_coord.convert_TAI_time_to_std_time(datetime.datetime(1970,1,1))
        coords.append(time_coord)

        return coords

    def create_coords(self, filenames, variable=None):
        return UngriddedCoordinates(self._create_coord_list(filenames))

    def create_data_object(self, filenames, variable):
        from jasmin_cis.data_io.netcdf import read_many_files, get_metadata

        coords = self._create_coord_list(filenames)
        data = read_many_files(filenames, variable, dim="pixel_number")
        metadata = get_metadata(data[variable])

        return UngriddedData(data[variable], metadata, coords)


class abstract_Caliop(AProduct):

    def get_file_signature(self):
        '''
        To be implemented by subclcass
        :return:
        '''
        return []

    def get_variable_names(self, filenames, data_type=None):
        import pyhdf.SD
        import pyhdf.HDF
        variables = set([])

        # Determine the valid shape for variables
        sd = pyhdf.SD.SD(filenames[0])
        datasets = sd.datasets()
        len_x = datasets['Latitude'][1][0]  # Assumes that latitude shape == longitude shape (it should)
        alt_data = get_data(VDS(filenames[0], "Lidar_Data_Altitudes"), True)
        len_y = alt_data.shape[0]
        valid_shape = (len_x, len_y)

        for filename in filenames:
            sd = pyhdf.SD.SD(filename)
            for var_name, var_info in sd.datasets().iteritems():
                if var_info[1] == valid_shape:
                    variables.add(var_name)

        return variables

    def _create_coord_list(self, filenames, index_offset=0):
        from jasmin_cis.data_io.hdf_vd import get_data
        from jasmin_cis.data_io.hdf_vd import VDS
        from pyhdf.error import HDF4Error
        from jasmin_cis.data_io import hdf_sd
        import datetime as dt
        from jasmin_cis.time_util import convert_sec_since_to_std_time_array, cis_standard_time_unit

        variables = ['Latitude','Longitude', "Profile_Time", "Pressure"]
        logging.info("Listing coordinates: " + str(variables))

        # reading data from files
        sdata = {}
        for filename in filenames:
            try:
                sds_dict = hdf_sd.read(filename, variables)
            except HDF4Error as e:
                raise IOError(str(e))

            for var in sds_dict.keys():
                utils.add_element_to_list_in_dict(sdata, var, sds_dict[var])

        alt_name = "altitude"
        logging.info("Additional coordinates: '" + alt_name + "'")

        # work out size of data arrays
        # the coordinate variables will be reshaped to match that.
        # NOTE: This assumes that all Caliop_L1 files have the same altitudes.
        #       If this is not the case, then the following line will need to be changed
        #       to concatenate the data from all the files and not just arbitrarily pick
        #       the altitudes from the first file.
        alt_data = get_data(VDS(filenames[0],"Lidar_Data_Altitudes"), True)
        alt_data *= 1000.0  # Convert to m
        len_x = alt_data.shape[0]

        lat_data = hdf.read_data(sdata['Latitude'],"SD")
        len_y = lat_data.shape[0]

        new_shape = (len_x, len_y)

        # altitude
        alt_data = utils.expand_1d_to_2d_array(alt_data,len_y,axis=0)
        alt_metadata = Metadata(name=alt_name, standard_name=alt_name, shape=new_shape)
        alt_coord = Coord(alt_data,alt_metadata)

        # pressure
        pres_data = hdf.read_data(sdata['Pressure'],"SD")
        pres_metadata = hdf.read_metadata(sdata['Pressure'], "SD")
        pres_metadata.shape = new_shape
        pres_coord = Coord(pres_data, pres_metadata, 'P')

        # latitude
        lat_data = utils.expand_1d_to_2d_array(lat_data[:,index_offset],len_x,axis=1)
        lat_metadata = hdf.read_metadata(sdata['Latitude'], "SD")
        lat_metadata.shape = new_shape
        lat_coord = Coord(lat_data, lat_metadata, 'Y')

        # longitude
        lon = sdata['Longitude']
        lon_data = hdf.read_data(lon,"SD")
        lon_data = utils.expand_1d_to_2d_array(lon_data[:,index_offset],len_x,axis=1)
        lon_metadata = hdf.read_metadata(lon,"SD")
        lon_metadata.shape = new_shape
        lon_coord = Coord(lon_data, lon_metadata,'X')

        #profile time, x
        time = sdata['Profile_Time']
        time_data = hdf.read_data(time,"SD")
        time_data = convert_sec_since_to_std_time_array(time_data, dt.datetime(1993,1,1,0,0,0))
        time_data = utils.expand_1d_to_2d_array(time_data[:,index_offset],len_x,axis=1)
        time_coord = Coord(time_data,Metadata(name='Profile_Time', standard_name='time', shape=time_data.shape,
                                              units=str(cis_standard_time_unit),
                                              calendar=cis_standard_time_unit.calendar),"T")

        # create the object containing all coordinates
        coords = CoordList()
        coords.append(lat_coord)
        coords.append(lon_coord)
        coords.append(time_coord)
        coords.append(alt_coord)
        if pres_data.shape == alt_data.shape:
            # For MODIS L1 this may is not be true, so skips the air pressure reading. If required for MODIS L1 then
            # some kind of interpolation of the air pressure would be required, as it is on a different (smaller) grid
            # than for the Lidar_Data_Altitudes.
            coords.append(pres_coord)

        return coords

    def create_coords(self, filenames, variable=None):
        return UngriddedCoordinates(self._create_coord_list(filenames))

    def create_data_object(self, filenames, variable):
        '''
        To be implemented by subclass
>>>>>>> 75377812
        :param filenames:
        :return:
        """

        return "HDF4/CloudSat"


class cis(AProduct):

    # If a file matches the CIS product signature as well as another signature (e.g. because we aggregated from another
    # data product) we need to prioritise the CIS data product
    priority = 100

    def get_file_signature(self):
        return [r'cis\-.*\.nc']

    def create_coords(self, filenames, usr_variable=None):
        from jasmin_cis.data_io.netcdf import read_many_files_individually, get_metadata
        from jasmin_cis.data_io.Coord import Coord
        from jasmin_cis.exceptions import InvalidVariableError

        variables = [("longitude", "x"), ("latitude", "y"), ("altitude", "z"), ("time", "t"), ("air_pressure", "p")]

        logging.info("Listing coordinates: " + str(variables))

        coords = CoordList()
        for variable in variables:
            try:
                var_data = read_many_files_individually(filenames,variable[0])[variable[0]]
                coords.append(Coord(var_data, get_metadata(var_data[0]),axis=variable[1]))
            except InvalidVariableError:
                pass

        # Note - We don't need to convert this time coord as it should have been written in our
        #  'standard' time unit

        if usr_variable is None:
            res = UngriddedCoordinates(coords)
        else:
            usr_var_data = read_many_files_individually(filenames,usr_variable)[usr_variable]
            res = UngriddedData(usr_var_data, get_metadata(usr_var_data[0]), coords)

        return res

    def create_data_object(self, filenames, variable):
        return self.create_coords(filenames, variable)

    def get_file_format(self, filenames):
        """
        Get the file format
        :param filenames:
        :return:
        """

        return "NetCDF/CIS"


class abstract_NetCDF_CF_Gridded(abstract_NetCDF_CF):

    def get_file_signature(self):
        # We don't know of any 'standard' netCDF CF model data yet...
        return []

    def get_variable_names(self, filenames, data_type=None):
        import iris
        import iris.unit as unit
        variables = []
        cubes = iris.load(filenames)

        for cube in cubes:
            is_time_lat_lon_pressure_altitude_or_has_only_1_point = True
            for dim in cube.dim_coords:
                units = dim.units
                if dim.points.size > 1 and \
                    not units.is_time() and \
                    not units.is_time_reference() and \
                    not units.is_vertical() and \
                    not units.is_convertible(unit.Unit('degrees')):
                    is_time_lat_lon_pressure_altitude_or_has_only_1_point = False
                    break
            if is_time_lat_lon_pressure_altitude_or_has_only_1_point:
                variables.append(cube.var_name)

        return set(variables)

    def create_coords(self, filenames, variable=None):
        """Reads the coordinates on which a variable depends.
        Note: This calls create_data_object because the coordinates are returned as a Cube.
        :param filenames: list of names of files from which to read coordinates
        :param variable: name of variable for which the coordinates are required (if file contains more than one use
        the first varible)
        :return: iris.cube.Cube
        """

        if variable is None:

            variable_names = self.get_variable_names(filenames)
            if len(variable_names) > 1:
                variable_name = str(variable_names.pop())
            else:
                variable_name = None
        else:
            variable_name = variable
        return self._create_cube(filenames, variable_name, False)

    def create_data_object(self, filenames, variable):
        """

        :param filenames: List of filenames to read coordinates from
        :param variable: Optional variable to read while we're reading the coordinates, can be a string or a VariableConstraint object
        :return: If variable was specified this will return an UngriddedData object, otherwise a CoordList
        """
        return self._create_cube(filenames, variable, True)

    def _create_cube(self, filenames, variable, remove_length_one_dimensions):
        """Creates a cube for the specified variable.
        :param filenames: List of filenames to read coordinates from
        :param variable: Optional variable to read while we're reading the coordinates, can be a string or a VariableConstraint object
        :return: If variable was specified this will return an UngriddedData object, otherwise a CoordList
        """
        from jasmin_cis.exceptions import InvalidVariableError

        # Check if the files given actually exist.
        for filename in filenames:
            with open(filename) as f: pass

        variable_constraint = variable
        if type(variable) is str:
            variable_constraint = DisplayConstraint(cube_func=(lambda c: c.var_name == variable or
                                                                         c.standard_name == variable or
                                                                         c.long_name == variable), display=variable)

        try:
            cube = gridded_data.load_cube(filenames, variable_constraint)
        except iris.exceptions.ConstraintMismatchError:
            if variable is None:
                message = "File contains more than one cube variable name must be specified"
            else:
                message = "Variable not found: {} \nTo see a list of variables run: cis info {}"\
                    .format(str(variable), filenames[0])
            raise InvalidVariableError(message)
        except ValueError as e:
            raise IOError(str(e))

        # Fix to create a hybrid pressure factory in Iris. More attempts may be required for different file types. This
        # should be removed once the relevant Iris issue is resolved https://github.com/SciTools/iris/issues/933.
        try:
            cube.add_aux_factory(iris.aux_factory.HybridPressureFactory(
                cube.coord(var_name="hyam"), cube.coord(var_name="hybm"), cube.coord(var_name="PS")))
        except iris.exceptions.CoordinateNotFoundError:
            pass

        sub_cube = list(cube.slices([ coord for coord in cube.coords(dim_coords=True) if coord.points.size > 1]))[0]
        #  Ensure that there are no extra dimensions which can confuse the plotting.
        # E.g. the shape of the cube might be (1, 145, 165) and so we don't need to know about
        #  the dimension whose length is one. The above list comprehension would return a cube of
        #  shape (145, 165)

        return sub_cube


class DisplayConstraint(iris.Constraint):
    """Variant of iris.Constraint with a string value that can be displayed.
    """
    def __init__(self, *args, **kwargs):
        sc_kwargs = kwargs.copy()
        self.display = str(sc_kwargs.get('display', None))
        if self.display is not None:
            del sc_kwargs['display']
        super(DisplayConstraint, self).__init__(*args, **sc_kwargs)

    def __str__(self):
        if self.display is not None:
            return self.display
        else:
            return super(DisplayConstraint, self).__str__()


class NetCDF_Gridded(abstract_NetCDF_CF_Gridded):
    """Reads gridded netCDF identifying variable by variable name.
    """
    def get_file_signature(self):
        # Generic product class so no signature.
        return []

    def create_coords(self, filenames, variable=None):
        """Reads the coordinates on which a variable depends.
        Note: This calls create_data_object because the coordinates are returned as a Cube.
        :param filenames: list of names of files from which to read coordinates
        :param variable: name of variable for which the coordinates are required
                         (optional if file contains only one cube)
        :return: iris.cube.Cube
        """

        if variable is None:
            variable_names = self.get_variable_names(filenames)
            if len(variable_names) > 1:
                variable_name = str(variable_names.pop())
                logging.debug("Reading an IRIS Cube for the coordinates based on the variable %s" % variable_names)
            else:
                variable_name = None
        else:
            variable_name = variable

        return self.create_data_object(filenames, variable_name)

    def create_data_object(self, filenames, variable):
        """Reads the data for a variable.
        :param filenames: list of names of files from which to read data
        :param variable: (optional) name of variable; if None, the file(s) must contain data for only one cube
        :return: iris.cube.Cube
        """
        from jasmin_cis.time_util import convert_cube_time_coord_to_standard_time

        cube = super(NetCDF_Gridded, self).create_data_object(filenames, variable)

        try:
            cube = convert_cube_time_coord_to_standard_time(cube)
        except iris.exceptions.CoordinateNotFoundError:
            pass
        return cube

    def get_file_format(self, filenames):
        """
        Returns the file format
        """
        return "NetCDF/Gridded"


class Aeronet(AProduct):

    def get_file_signature(self):
        return [r'.*\.lev20']

    def _create_coord_list(self, filenames, data = None):
        from jasmin_cis.data_io.ungridded_data import Metadata
        from jasmin_cis.data_io.aeronet import load_multiple_aeronet

        if data is None:
            data = load_multiple_aeronet(filenames)

        coords = CoordList()
        coords.append(Coord(data['longitude'], Metadata(name="Longitude", shape=(len(data),), units="degrees_east", range=(-180,180))))
        coords.append(Coord(data['latitude'], Metadata(name="Latitude", shape=(len(data),), units="degrees_north", range=(-90,90))))
        coords.append(Coord(data['altitude'], Metadata(name="Altitude", shape=(len(data),), units="meters", range=(-90,90))))
        time_coord = Coord(data["datetime"], Metadata(name="DateTime",standard_name='time', shape=(len(data),), units="DateTime Object"), "X")
        time_coord.convert_datetime_to_standard_time()
        coords.append(time_coord)

        return coords

    def create_coords(self, filenames, variable=None):
        return UngriddedCoordinates(self._create_coord_list(filenames))

    def create_data_object(self, filenames, variable):
        from jasmin_cis.data_io.aeronet import load_multiple_aeronet
        from jasmin_cis.exceptions import InvalidVariableError

        try:
            data_obj = load_multiple_aeronet(filenames, [variable])
        except ValueError:
            raise InvalidVariableError(variable + " does not exist in " + str(filenames))

        coords = self._create_coord_list(filenames, data_obj)

        return UngriddedData(data_obj[variable],
                             Metadata(name=variable, long_name=variable, shape=(len(data_obj),), missing_value=-999.0),
                             coords)


class ASCII_Hyperpoints(AProduct):

    def get_file_signature(self):
        return [r'.*\.txt']

    def get_variable_names(self, filenames, data_type=None):
        return ['value']

    def create_coords(self, filenames, variable=None):
        from jasmin_cis.data_io.ungridded_data import Metadata
        from numpy import genfromtxt
        from jasmin_cis.exceptions import InvalidVariableError
        from jasmin_cis.time_util import parse_datetimestr_to_std_time_array

        array_list = []

        for filename in filenames:
            try:
                array_list.append(genfromtxt(filename, dtype="f8,f8,f8,S20,f8",
                                             names=['latitude', 'longitude', 'altitude', 'time', 'value'],
                                             delimiter=',', missing_values='', usemask=True, invalid_raise=True))
            except:
                raise IOError('Unable to read file '+filename)

        data_array = utils.concatenate(array_list)
        n_elements = len(data_array['latitude'])

        coords = CoordList()
        coords.append(Coord(data_array["latitude"], Metadata(standard_name="latitude", shape=(n_elements,), units="degrees_north")))
        coords.append(Coord(data_array["longitude"], Metadata(standard_name="longitude", shape=(n_elements,), units="degrees_east")))
        coords.append(Coord(data_array["altitude"], Metadata(standard_name="altitude", shape=(n_elements,), units="meters")))

        time_arr = parse_datetimestr_to_std_time_array(data_array["time"])
        time = Coord(time_arr, Metadata(standard_name="time", shape=(n_elements,), units="days since 1600-01-01 00:00:00"))
        coords.append(time)

        if variable:
            try:
                data = UngriddedData(data_array['value'], Metadata(name="value", shape=(n_elements,), units="unknown"), coords)
            except:
                InvalidVariableError("Value column does not exist in file " + filenames)
            return data
        else:
            return UngriddedCoordinates(coords)

    def create_data_object(self, filenames, variable):
        return self.create_coords(filenames, True)

    def get_file_format(self, filenames):
        """
        Returns the file format
        """
        return "ASCII/ASCIIHyperpoints"

class default_NetCDF(NetCDF_Gridded):
    """
    This class should always be the last in the sorted list (last alphabetically) - and hence the default for *.nc
    files which have not otherwise been matched.
    """
    def get_file_signature(self):
        return [r'.*\.nc']<|MERGE_RESOLUTION|>--- conflicted
+++ resolved
@@ -3,7 +3,6 @@
 import iris
 import iris.exceptions
 
-# add includes for plugin finder
 from jasmin_cis.data_io.products.abstract_NetCDF_CF import abstract_NetCDF_CF
 
 from jasmin_cis.exceptions import InvalidVariableError, CoordinateNotFoundError
@@ -160,449 +159,9 @@
 
         return UngriddedData(var,metadata,coords)
 
-<<<<<<< HEAD
     def get_file_format(self, filenames):
         """
         Get the file format
-=======
-
-class MODIS_L3(AProduct):
-
-    def _parse_datetime(self,metadata_dict,keyword):
-        import re
-        res = ""
-        for s in metadata_dict.itervalues():
-            i_start = s.find(keyword)
-            ssub = s[i_start:len(s)]
-            i_end = ssub.find("END_OBJECT")
-            ssubsub = s[i_start:i_start+i_end]
-            matches = re.findall('".*"',ssubsub)
-            if len(matches) > 0:
-                res = matches[0].replace('\"','')
-                if res is not "":
-                    break
-        return res
-
-    def _get_start_date(self, filename):
-        from jasmin_cis.time_util import parse_datetimestr_to_std_time
-        metadata_dict = hdf.get_hdf4_file_metadata(filename)
-        date = self._parse_datetime(metadata_dict,'RANGEBEGINNINGDATE')
-        time = self._parse_datetime(metadata_dict,'RANGEBEGINNINGTIME')
-        datetime_str = date + " " + time
-        return parse_datetimestr_to_std_time(datetime_str)
-
-    def _get_end_date(self, filename):
-        from jasmin_cis.time_util import parse_datetimestr_to_std_time
-        metadata_dict = hdf.get_hdf4_file_metadata(filename)
-        date = self._parse_datetime(metadata_dict,'RANGEENDINGDATE')
-        time = self._parse_datetime(metadata_dict,'RANGEENDINGTIME')
-        datetime_str = date + " " + time
-        return parse_datetimestr_to_std_time(datetime_str)
-
-    def get_file_signature(self):
-        product_names = ['MYD08_D3','MOD08_D3',"MOD08_E3"]
-        regex_list = [ r'.*' + product + '.*\.hdf' for product in product_names]
-        return regex_list
-
-    def get_variable_names(self, filenames, data_type=None):
-        import pyhdf.SD
-
-        variables = set([])
-        for filename in filenames:
-            sd = pyhdf.SD.SD(filename)
-            for var_name, var_info in sd.datasets().iteritems():
-                # Check that the dimensions are correct
-                if var_info[0] == ('YDim:mod08', 'XDim:mod08'):
-                    variables.add(var_name)
-
-        return variables
-
-    def _create_coord_list(self, filenames):
-        import numpy as np
-        from jasmin_cis.time_util import calculate_mid_time, cis_standard_time_unit
-
-        variables = ['XDim','YDim']
-        logging.info("Listing coordinates: " + str(variables))
-
-        sdata, vdata = hdf.read(filenames,variables)
-
-        lat = sdata['YDim']
-        lat_metadata = hdf.read_metadata(lat, "SD")
-
-        lon = sdata['XDim']
-        lon_metadata = hdf.read_metadata(lon, "SD")
-
-        # expand lat and lon data array so that they have the same shape
-        lat_data = utils.expand_1d_to_2d_array(hdf.read_data(lat,"SD"),lon_metadata.shape,axis=1) # expand latitude column wise
-        lon_data = utils.expand_1d_to_2d_array(hdf.read_data(lon,"SD"),lat_metadata.shape,axis=0) # expand longitude row wise
-
-        lat_metadata.shape = lat_data.shape
-        lon_metadata.shape = lon_data.shape
-
-        # to make sure "Latitude" and "Longitude", i.e. the standard_name is displayed instead of "YDim"and "XDim"
-        lat_metadata.standard_name = "latitude"
-        lat_metadata._name = ""
-        lon_metadata.standard_name = "longitude"
-        lon_metadata._name = ""
-
-        # create arrays for time coordinate using the midpoint of the time delta between the start date and the end date
-        time_data_array = []
-        for filename in filenames:
-            mid_datetime = calculate_mid_time(self._get_start_date(filename),self._get_end_date(filename))
-            logging.debug("Using "+str(mid_datetime)+" as datetime for file "+str(filename))
-            # Only use part of the full lat shape as it has already been concattenated
-            time_data = np.empty((lat_metadata.shape[0]/len(filenames),lat_metadata.shape[1]),dtype='float64')
-            time_data.fill(mid_datetime)
-            time_data_array.append(time_data)
-        time_data = utils.concatenate(time_data_array)
-        time_metadata = Metadata(name='DateTime', standard_name='time', shape=time_data.shape,
-                                 units=str(cis_standard_time_unit),calendar=cis_standard_time_unit.calendar)
-
-        coords = CoordList()
-        coords.append(Coord(lon_data, lon_metadata,'X'))
-        coords.append(Coord(lat_data, lat_metadata,'Y'))
-        coords.append(Coord(time_data, time_metadata,'T'))
-
-        return coords
-
-    def create_coords(self, filenames, variable=None):
-        return UngriddedCoordinates(self._create_coord_list(filenames))
-
-    def create_data_object(self, filenames, variable):
-
-        logging.debug("Creating data object for variable " + variable)
-
-        # reading coordinates
-        # the variable here is needed to work out whether to apply interpolation to the lat/lon data or not
-        coords = self._create_coord_list(filenames)
-
-        # reading of variables
-        sdata, vdata = hdf.read(filenames, variable)
-
-        # retrieve data + its metadata
-        var = sdata[variable]
-        metadata = hdf.read_metadata(var, "SD")
-
-        data = UngriddedData(var, metadata, coords)
-        return data
-
-class MODIS_L2(AProduct):
-
-    modis_scaling = ["1km","5km","10km"]
-
-    def get_file_signature(self):
-        product_names = ['MYD06_L2','MOD06_L2','MYD04_L2','MOD04_L2']
-        regex_list = [ r'.*' + product + '.*\.hdf' for product in product_names]
-        return regex_list
-
-    def get_variable_names(self, filenames, data_type=None):
-        import pyhdf.SD
-
-        # Determine the valid shape for variables
-        sd = pyhdf.SD.SD(filenames[0])
-        datasets = sd.datasets()
-        valid_shape = datasets['Latitude'][1]  # Assumes that latitude shape == longitude shape (it should)
-
-        variables = set([])
-        for filename in filenames:
-            sd = pyhdf.SD.SD(filename)
-            for var_name, var_info in sd.datasets().iteritems():
-                if var_info[1] == valid_shape:
-                    variables.add(var_name)
-
-        return variables
-
-    def __get_data_scale(self, filename, variable):
-        from jasmin_cis.exceptions import InvalidVariableError
-        from pyhdf import SD
-
-        try:
-            meta = SD.SD(filename).datasets()[variable][0][0]
-        except KeyError:
-            raise InvalidVariableError("Variable "+variable+" not found")
-
-        for scaling in self.modis_scaling:
-            if scaling in meta:
-                return scaling
-        return None
-
-    def __field_interpolate(self,data,factor=5):
-        '''
-        Interpolates the given 2D field by the factor,
-        edge pixels are defined by the ones in the centre,
-        odd factords only!
-        '''
-        import numpy as np
-
-        logging.debug("Performing interpolation...")
-
-        output = np.zeros((factor*data.shape[0],factor*data.shape[1]))*np.nan
-        output[int(factor/2)::factor,int(factor/2)::factor] = data
-        for i in range(1,factor+1):
-            output[(int(factor/2)+i):(-1*factor/2+1):factor,:] = i*((output[int(factor/2)+factor::factor,:]-output[int(factor/2):(-1*factor):factor,:])
-                                                                    /float(factor))+output[int(factor/2):(-1*factor):factor,:]
-        for i in range(1,factor+1):
-            output[:,(int(factor/2)+i):(-1*factor/2+1):factor] = i*((output[:,int(factor/2)+factor::factor]-output[:,int(factor/2):(-1*factor):factor])
-                                                                    /float(factor))+output[:,int(factor/2):(-1*factor):factor]
-        return output
-
-    def _create_coord_list(self, filenames, variable=None):
-        import datetime as dt
-
-        variables = [ 'Latitude','Longitude','Scan_Start_Time']
-        logging.info("Listing coordinates: " + str(variables))
-
-        sdata, vdata = hdf.read(filenames,variables)
-
-        apply_interpolation = False
-        if variable is not None:
-            scale = self.__get_data_scale(filenames[0], variable)
-            apply_interpolation = True if scale is "1km" else False
-
-        lat = sdata['Latitude']
-        lat_data = self.__field_interpolate(hdf.read_data(lat,"SD")) if apply_interpolation else hdf.read_data(lat,"SD")
-        lat_metadata = hdf.read_metadata(lat, "SD")
-        lat_coord = Coord(lat_data, lat_metadata,'Y')
-
-        lon = sdata['Longitude']
-        lon_data = self.__field_interpolate(hdf.read_data(lon,"SD")) if apply_interpolation else hdf.read_data(lon,"SD")
-        lon_metadata = hdf.read_metadata(lon,"SD")
-        lon_coord = Coord(lon_data, lon_metadata,'X')
-
-        time = sdata['Scan_Start_Time']
-        time_metadata = hdf.read_metadata(time,"SD")
-        # Ensure the standard name is set
-        time_metadata.standard_name = 'time'
-        time_coord = Coord(time,time_metadata,"T")
-        time_coord.convert_TAI_time_to_std_time(dt.datetime(1993,1,1,0,0,0))
-
-        return CoordList([lat_coord,lon_coord,time_coord])
-
-    def create_coords(self, filenames, variable=None):
-        return UngriddedCoordinates(self._create_coord_list(filenames))
-
-    def create_data_object(self, filenames, variable):
-        logging.debug("Creating data object for variable " + variable)
-
-        # reading coordinates
-        # the variable here is needed to work out whether to apply interpolation to the lat/lon data or not
-        coords = self._create_coord_list(filenames, variable)
-
-        # reading of variables
-        sdata, vdata = hdf.read(filenames, variable)
-
-        # retrieve data + its metadata
-        var = sdata[variable]
-        metadata = hdf.read_metadata(var, "SD")
-
-        return UngriddedData(var, metadata, coords)
-
-class Cloud_CCI(AProduct):
-
-    def get_file_signature(self):
-        return [r'..*ESACCI.*CLOUD.*']
-
-    def _create_coord_list(self, filenames):
-
-        from jasmin_cis.data_io.netcdf import read_many_files_individually, get_metadata
-        from jasmin_cis.data_io.Coord import Coord
-
-        variables = ["lat", "lon", "time"]
-        logging.info("Listing coordinates: " + str(variables))
-
-        var_data = read_many_files_individually(filenames, variables)
-
-        coords = CoordList()
-        coords.append(Coord(var_data['lat'], get_metadata(var_data['lat'][0]), 'Y'))
-        coords.append(Coord(var_data['lon'], get_metadata(var_data['lon'][0]),'X'))
-        time_coord = Coord(var_data['time'], get_metadata(var_data['time'][0]))
-
-        # TODO: Is this really julian?
-        time_coord.convert_julian_to_std_time()
-        coords.append(time_coord)
-
-        return coords
-
-    def create_coords(self, filenames, variable=None):
-        return UngriddedCoordinates(self._create_coord_list(filenames))
-
-    def create_data_object(self, filenames, variable):
-
-        from jasmin_cis.data_io.netcdf import get_metadata, read_many_files_individually
-
-        coords = self._create_coord_list(filenames)
-        var = read_many_files_individually(filenames, [variable])
-        metadata = get_metadata(var[variable][0])
-
-        return UngriddedData(var[variable], metadata, coords)
-
-
-class Aerosol_CCI(AProduct):
-
-    valid_dimensions = ["pixel_number"]
-
-    def get_file_signature(self):
-        return [r'.*ESACCI.*AEROSOL.*']
-
-    def _create_coord_list(self, filenames):
-
-        from jasmin_cis.data_io.netcdf import read_many_files, get_metadata
-        from jasmin_cis.data_io.Coord import Coord
-        import datetime
-
-        #!FIXME: when reading an existing file variables might be "latitude", "longitude"
-        variables = ["lat", "lon", "time"]
-        logging.info("Listing coordinates: " + str(variables))
-
-        data = read_many_files(filenames, variables, dim="pixel_number")
-
-        coords = CoordList()
-        coords.append(Coord(data["lon"], get_metadata(data["lon"]), "X"))
-        coords.append(Coord(data["lat"], get_metadata(data["lat"]), "Y"))
-        time_coord = Coord(data["time"], get_metadata(data["time"]), "T")
-        time_coord.convert_TAI_time_to_std_time(datetime.datetime(1970,1,1))
-        coords.append(time_coord)
-
-        return coords
-
-    def create_coords(self, filenames, variable=None):
-        return UngriddedCoordinates(self._create_coord_list(filenames))
-
-    def create_data_object(self, filenames, variable):
-        from jasmin_cis.data_io.netcdf import read_many_files, get_metadata
-
-        coords = self._create_coord_list(filenames)
-        data = read_many_files(filenames, variable, dim="pixel_number")
-        metadata = get_metadata(data[variable])
-
-        return UngriddedData(data[variable], metadata, coords)
-
-
-class abstract_Caliop(AProduct):
-
-    def get_file_signature(self):
-        '''
-        To be implemented by subclcass
-        :return:
-        '''
-        return []
-
-    def get_variable_names(self, filenames, data_type=None):
-        import pyhdf.SD
-        import pyhdf.HDF
-        variables = set([])
-
-        # Determine the valid shape for variables
-        sd = pyhdf.SD.SD(filenames[0])
-        datasets = sd.datasets()
-        len_x = datasets['Latitude'][1][0]  # Assumes that latitude shape == longitude shape (it should)
-        alt_data = get_data(VDS(filenames[0], "Lidar_Data_Altitudes"), True)
-        len_y = alt_data.shape[0]
-        valid_shape = (len_x, len_y)
-
-        for filename in filenames:
-            sd = pyhdf.SD.SD(filename)
-            for var_name, var_info in sd.datasets().iteritems():
-                if var_info[1] == valid_shape:
-                    variables.add(var_name)
-
-        return variables
-
-    def _create_coord_list(self, filenames, index_offset=0):
-        from jasmin_cis.data_io.hdf_vd import get_data
-        from jasmin_cis.data_io.hdf_vd import VDS
-        from pyhdf.error import HDF4Error
-        from jasmin_cis.data_io import hdf_sd
-        import datetime as dt
-        from jasmin_cis.time_util import convert_sec_since_to_std_time_array, cis_standard_time_unit
-
-        variables = ['Latitude','Longitude', "Profile_Time", "Pressure"]
-        logging.info("Listing coordinates: " + str(variables))
-
-        # reading data from files
-        sdata = {}
-        for filename in filenames:
-            try:
-                sds_dict = hdf_sd.read(filename, variables)
-            except HDF4Error as e:
-                raise IOError(str(e))
-
-            for var in sds_dict.keys():
-                utils.add_element_to_list_in_dict(sdata, var, sds_dict[var])
-
-        alt_name = "altitude"
-        logging.info("Additional coordinates: '" + alt_name + "'")
-
-        # work out size of data arrays
-        # the coordinate variables will be reshaped to match that.
-        # NOTE: This assumes that all Caliop_L1 files have the same altitudes.
-        #       If this is not the case, then the following line will need to be changed
-        #       to concatenate the data from all the files and not just arbitrarily pick
-        #       the altitudes from the first file.
-        alt_data = get_data(VDS(filenames[0],"Lidar_Data_Altitudes"), True)
-        alt_data *= 1000.0  # Convert to m
-        len_x = alt_data.shape[0]
-
-        lat_data = hdf.read_data(sdata['Latitude'],"SD")
-        len_y = lat_data.shape[0]
-
-        new_shape = (len_x, len_y)
-
-        # altitude
-        alt_data = utils.expand_1d_to_2d_array(alt_data,len_y,axis=0)
-        alt_metadata = Metadata(name=alt_name, standard_name=alt_name, shape=new_shape)
-        alt_coord = Coord(alt_data,alt_metadata)
-
-        # pressure
-        pres_data = hdf.read_data(sdata['Pressure'],"SD")
-        pres_metadata = hdf.read_metadata(sdata['Pressure'], "SD")
-        pres_metadata.shape = new_shape
-        pres_coord = Coord(pres_data, pres_metadata, 'P')
-
-        # latitude
-        lat_data = utils.expand_1d_to_2d_array(lat_data[:,index_offset],len_x,axis=1)
-        lat_metadata = hdf.read_metadata(sdata['Latitude'], "SD")
-        lat_metadata.shape = new_shape
-        lat_coord = Coord(lat_data, lat_metadata, 'Y')
-
-        # longitude
-        lon = sdata['Longitude']
-        lon_data = hdf.read_data(lon,"SD")
-        lon_data = utils.expand_1d_to_2d_array(lon_data[:,index_offset],len_x,axis=1)
-        lon_metadata = hdf.read_metadata(lon,"SD")
-        lon_metadata.shape = new_shape
-        lon_coord = Coord(lon_data, lon_metadata,'X')
-
-        #profile time, x
-        time = sdata['Profile_Time']
-        time_data = hdf.read_data(time,"SD")
-        time_data = convert_sec_since_to_std_time_array(time_data, dt.datetime(1993,1,1,0,0,0))
-        time_data = utils.expand_1d_to_2d_array(time_data[:,index_offset],len_x,axis=1)
-        time_coord = Coord(time_data,Metadata(name='Profile_Time', standard_name='time', shape=time_data.shape,
-                                              units=str(cis_standard_time_unit),
-                                              calendar=cis_standard_time_unit.calendar),"T")
-
-        # create the object containing all coordinates
-        coords = CoordList()
-        coords.append(lat_coord)
-        coords.append(lon_coord)
-        coords.append(time_coord)
-        coords.append(alt_coord)
-        if pres_data.shape == alt_data.shape:
-            # For MODIS L1 this may is not be true, so skips the air pressure reading. If required for MODIS L1 then
-            # some kind of interpolation of the air pressure would be required, as it is on a different (smaller) grid
-            # than for the Lidar_Data_Altitudes.
-            coords.append(pres_coord)
-
-        return coords
-
-    def create_coords(self, filenames, variable=None):
-        return UngriddedCoordinates(self._create_coord_list(filenames))
-
-    def create_data_object(self, filenames, variable):
-        '''
-        To be implemented by subclass
->>>>>>> 75377812
         :param filenames:
         :return:
         """
